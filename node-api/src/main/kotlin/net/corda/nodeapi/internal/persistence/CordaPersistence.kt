--- conflicted
+++ resolved
@@ -47,10 +47,7 @@
 var contextDatabase: CordaPersistence
     get() = _contextDatabase.get() ?: error("Was expecting to find CordaPersistence set on current thread: ${Strand.currentStrand()}")
     set(database) = _contextDatabase.set(database)
-<<<<<<< HEAD
-=======
 val contextDatabaseOrNull: CordaPersistence? get() = _contextDatabase.get()
->>>>>>> 979aef13
 
 class CordaPersistence(
         val dataSource: DataSource,
