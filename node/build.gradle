--- conflicted
+++ resolved
@@ -200,7 +200,6 @@
     testCompile "org.glassfish.jersey.containers:jersey-container-servlet-core:${jersey_version}"
     testCompile "org.glassfish.jersey.containers:jersey-container-jetty-http:${jersey_version}"
 
-<<<<<<< HEAD
     // Add runtime-only dependency on the JDBC driver for the specified DB provider (used in database integration tests)
     def DB_PROVIDER = System.getProperty("databaseProvider")
     switch (DB_PROVIDER) {
@@ -234,8 +233,6 @@
     }
 
     // Jolokia JVM monitoring agent
-=======
->>>>>>> 979aef13
     runtime "org.jolokia:jolokia-jvm:${jolokia_version}:agent"
 }
 
