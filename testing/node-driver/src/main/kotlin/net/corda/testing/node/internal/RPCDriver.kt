package net.corda.testing.node.internal

import net.corda.client.mock.Generator
import net.corda.client.rpc.CordaRPCClientConfiguration
import net.corda.client.rpc.internal.RPCClient
import net.corda.client.rpc.internal.serialization.amqp.AMQPClientSerializationScheme
import net.corda.core.concurrent.CordaFuture
import net.corda.core.context.AuthServiceId
import net.corda.core.context.Trace
import net.corda.core.crypto.random63BitValue
import net.corda.core.identity.CordaX500Name
import net.corda.core.internal.concurrent.doneFuture
import net.corda.core.internal.concurrent.fork
import net.corda.core.internal.concurrent.map
import net.corda.core.internal.div
import net.corda.core.internal.uncheckedCast
import net.corda.core.messaging.RPCOps
import net.corda.core.node.NetworkParameters
import net.corda.core.utilities.NetworkHostAndPort
import net.corda.core.utilities.seconds
import net.corda.node.internal.security.RPCSecurityManagerImpl
import net.corda.node.services.messaging.RPCServer
import net.corda.node.services.messaging.RPCServerConfiguration
import net.corda.nodeapi.RPCApi
import net.corda.nodeapi.internal.ArtemisTcpTransport
import net.corda.serialization.internal.AMQP_RPC_CLIENT_CONTEXT
import net.corda.testing.common.internal.testNetworkParameters
import net.corda.testing.core.MAX_MESSAGE_SIZE
import net.corda.testing.driver.JmxPolicy
import net.corda.testing.driver.PortAllocation
import net.corda.testing.internal.TestingNamedCacheFactory
import net.corda.testing.internal.fromUserList
import net.corda.testing.node.NotarySpec
import net.corda.testing.node.TestCordapp
import net.corda.testing.node.User
import net.corda.testing.node.internal.DriverDSLImpl.Companion.cordappsInCurrentAndAdditionalPackages
import org.apache.activemq.artemis.api.core.SimpleString
import org.apache.activemq.artemis.api.core.TransportConfiguration
import org.apache.activemq.artemis.api.core.client.ActiveMQClient
import org.apache.activemq.artemis.api.core.client.ActiveMQClient.DEFAULT_ACK_BATCH_SIZE
import org.apache.activemq.artemis.api.core.client.ClientSession
import org.apache.activemq.artemis.api.core.management.ActiveMQServerControl
import org.apache.activemq.artemis.core.config.Configuration
import org.apache.activemq.artemis.core.config.CoreQueueConfiguration
import org.apache.activemq.artemis.core.config.impl.ConfigurationImpl
import org.apache.activemq.artemis.core.remoting.impl.invm.InVMAcceptorFactory
import org.apache.activemq.artemis.core.remoting.impl.invm.InVMConnectorFactory
import org.apache.activemq.artemis.core.security.CheckType
import org.apache.activemq.artemis.core.security.Role
import org.apache.activemq.artemis.core.server.embedded.EmbeddedActiveMQ
import org.apache.activemq.artemis.core.server.impl.ActiveMQServerImpl
import org.apache.activemq.artemis.core.settings.impl.AddressFullMessagePolicy
import org.apache.activemq.artemis.core.settings.impl.AddressSettings
import org.apache.activemq.artemis.spi.core.protocol.RemotingConnection
import org.apache.activemq.artemis.spi.core.security.ActiveMQSecurityManager3
import java.lang.reflect.Method
import java.nio.file.Path
import java.nio.file.Paths
import java.time.Duration
import java.util.*
import net.corda.nodeapi.internal.config.User as InternalUser

inline fun <reified I : RPCOps> RPCDriverDSL.startInVmRpcClient(
        username: String = rpcTestUser.username,
        password: String = rpcTestUser.password,
        configuration: CordaRPCClientConfiguration = CordaRPCClientConfiguration.DEFAULT
) = startInVmRpcClient(I::class.java, username, password, configuration)

inline fun <reified I : RPCOps> RPCDriverDSL.startRandomRpcClient(
        hostAndPort: NetworkHostAndPort,
        username: String = rpcTestUser.username,
        password: String = rpcTestUser.password
) = startRandomRpcClient(I::class.java, hostAndPort, username, password)

inline fun <reified I : RPCOps> RPCDriverDSL.startRpcClient(
        rpcAddress: NetworkHostAndPort,
        username: String = rpcTestUser.username,
        password: String = rpcTestUser.password,
        configuration: CordaRPCClientConfiguration = CordaRPCClientConfiguration.DEFAULT
) = startRpcClient(I::class.java, rpcAddress, username, password, configuration)

inline fun <reified I : RPCOps> RPCDriverDSL.startRpcClient(
        haAddressPool: List<NetworkHostAndPort>,
        username: String = rpcTestUser.username,
        password: String = rpcTestUser.password,
        configuration: CordaRPCClientConfiguration = CordaRPCClientConfiguration.DEFAULT
) = startRpcClient(I::class.java, haAddressPool, username, password, configuration)

data class RpcBrokerHandle(
        val hostAndPort: NetworkHostAndPort?,
        /** null if this is an InVM broker */
        val clientTransportConfiguration: TransportConfiguration,
        val serverControl: ActiveMQServerControl
)

data class RpcServerHandle<I : RPCOps>(
        val broker: RpcBrokerHandle,
        val rpcServer: RPCServer<I>
)

val rpcTestUser = User("user1", "test", permissions = emptySet())
val fakeNodeLegalName = CordaX500Name(organisation = "Not:a:real:name", locality = "Nowhere", country = "GB")

// Use a global pool so that we can run RPC tests in parallel
private val globalPortAllocation = PortAllocation.Incremental(10000)
private val globalDebugPortAllocation = PortAllocation.Incremental(5005)

fun <A> rpcDriver(
        isDebug: Boolean = false,
        driverDirectory: Path = Paths.get("build", getTimestampAsDirectoryName()),
        portAllocation: PortAllocation = globalPortAllocation,
        debugPortAllocation: PortAllocation = globalDebugPortAllocation,
        systemProperties: Map<String, String> = emptyMap(),
        useTestClock: Boolean = false,
        startNodesInProcess: Boolean = false,
        waitForNodesToFinish: Boolean = false,
        notarySpecs: List<NotarySpec> = emptyList(),
        externalTrace: Trace? = null,
        jmxPolicy: JmxPolicy = JmxPolicy(),
        networkParameters: NetworkParameters = testNetworkParameters(),
        notaryCustomOverrides: Map<String, Any?> = emptyMap(),
        inMemoryDB: Boolean = true,
        cordappsForAllNodes: Collection<TestCordapp> = cordappsInCurrentAndAdditionalPackages(),
        enableSNI:Boolean = true,
        dsl: RPCDriverDSL.() -> A
): A {
    return genericDriver(
            driverDsl = RPCDriverDSL(
                    DriverDSLImpl(
                            portAllocation = portAllocation,
                            debugPortAllocation = debugPortAllocation,
                            systemProperties = systemProperties,
                            driverDirectory = driverDirectory.toAbsolutePath(),
                            useTestClock = useTestClock,
                            isDebug = isDebug,
                            startNodesInProcess = startNodesInProcess,
                            waitForAllNodesToFinish = waitForNodesToFinish,
                            notarySpecs = notarySpecs,
                            jmxPolicy = jmxPolicy,
                            compatibilityZone = null,
                            networkParameters = networkParameters,
                            notaryCustomOverrides = notaryCustomOverrides,
                            inMemoryDB = inMemoryDB,
                            cordappsForAllNodes = cordappsForAllNodes,
<<<<<<< HEAD
                            enableSNI = enableSNI
=======
                            signCordapps = false
>>>>>>> 81905c67
                    ), externalTrace
            ),
            coerce = { it },
            dsl = dsl,
            initialiseSerialization = false
    )
}

private class SingleUserSecurityManager(val rpcUser: User) : ActiveMQSecurityManager3 {
    override fun validateUser(user: String?, password: String?) = isValid(user, password)
    override fun validateUserAndRole(user: String?, password: String?, roles: MutableSet<Role>?, checkType: CheckType?) = isValid(user, password)
    override fun validateUser(user: String?, password: String?, connection: RemotingConnection?): String? {
        return validate(user, password)
    }

    override fun validateUserAndRole(user: String?, password: String?, roles: MutableSet<Role>?, checkType: CheckType?, address: String?, connection: RemotingConnection?): String? {
        return validate(user, password)
    }

    private fun isValid(user: String?, password: String?): Boolean {
        return rpcUser.username == user && rpcUser.password == password
    }

    private fun validate(user: String?, password: String?): String? {
        return if (isValid(user, password)) user else null
    }
}

data class RPCDriverDSL(
        private val driverDSL: DriverDSLImpl, private val externalTrace: Trace?
) : InternalDriverDSL by driverDSL {
    private companion object {
        const val notificationAddress = "notifications"

        private fun ConfigurationImpl.configureCommonSettings(maxFileSize: Int, maxBufferedBytesPerClient: Long) {
            managementNotificationAddress = SimpleString(notificationAddress)
            isPopulateValidatedUser = true
            journalBufferSize_NIO = maxFileSize
            journalBufferSize_AIO = maxFileSize
            journalFileSize = maxFileSize
            queueConfigurations = listOf(
                    CoreQueueConfiguration().apply {
                        name = RPCApi.RPC_SERVER_QUEUE_NAME
                        address = RPCApi.RPC_SERVER_QUEUE_NAME
                        isDurable = false
                    },
                    CoreQueueConfiguration().apply {
                        name = RPCApi.RPC_CLIENT_BINDING_REMOVALS
                        address = notificationAddress
                        filterString = RPCApi.RPC_CLIENT_BINDING_REMOVAL_FILTER_EXPRESSION
                        isDurable = false
                    },
                    CoreQueueConfiguration().apply {
                        name = RPCApi.RPC_CLIENT_BINDING_ADDITIONS
                        address = notificationAddress
                        filterString = RPCApi.RPC_CLIENT_BINDING_ADDITION_FILTER_EXPRESSION
                        isDurable = false
                    }
            )
            addressesSettings = mapOf(
                    "${RPCApi.RPC_CLIENT_QUEUE_NAME_PREFIX}.#" to AddressSettings().apply {
                        maxSizeBytes = maxBufferedBytesPerClient
                        addressFullMessagePolicy = AddressFullMessagePolicy.FAIL
                    }
            )
        }

        fun createInVmRpcServerArtemisConfig(maxFileSize: Int, maxBufferedBytesPerClient: Long): Configuration {
            return ConfigurationImpl().apply {
                acceptorConfigurations = setOf(TransportConfiguration(InVMAcceptorFactory::class.java.name))
                isPersistenceEnabled = false
                configureCommonSettings(maxFileSize, maxBufferedBytesPerClient)
            }
        }

        fun createRpcServerArtemisConfig(maxFileSize: Int, maxBufferedBytesPerClient: Long, baseDirectory: Path, hostAndPort: NetworkHostAndPort): Configuration {
            return ConfigurationImpl().apply {
                val artemisDir = "$baseDirectory/artemis"
                bindingsDirectory = "$artemisDir/bindings"
                journalDirectory = "$artemisDir/journal"
                largeMessagesDirectory = "$artemisDir/large-messages"
                acceptorConfigurations = setOf(ArtemisTcpTransport.rpcAcceptorTcpTransport(hostAndPort, null))
                configureCommonSettings(maxFileSize, maxBufferedBytesPerClient)
            }
        }

        val inVmClientTransportConfiguration = TransportConfiguration(InVMConnectorFactory::class.java.name)
        fun createNettyClientTransportConfiguration(hostAndPort: NetworkHostAndPort): TransportConfiguration {
            return ArtemisTcpTransport.rpcConnectorTcpTransport(hostAndPort, null)
        }
    }

    /**
     * Starts an In-VM RPC server. Note that only a single one may be started.
     *
     * @param rpcUser The single user who can access the server through RPC, and their permissions.
     * @param nodeLegalName The legal name of the node to check against to authenticate a super user.
     * @param configuration The RPC server configuration.
     * @param ops The server-side implementation of the RPC interface.
     */
    fun <I : RPCOps> startInVmRpcServer(
            rpcUser: User = rpcTestUser,
            nodeLegalName: CordaX500Name = fakeNodeLegalName,
            maxFileSize: Int = MAX_MESSAGE_SIZE,
            maxBufferedBytesPerClient: Long = 10L * MAX_MESSAGE_SIZE,
            configuration: RPCServerConfiguration = RPCServerConfiguration.DEFAULT,
            ops: I,
            queueDrainTimeout: Duration = 5.seconds
    ): CordaFuture<RpcServerHandle<I>> {
        return startInVmRpcBroker(rpcUser, maxFileSize, maxBufferedBytesPerClient).map { broker ->
            startRpcServerWithBrokerRunning(rpcUser, nodeLegalName, configuration, ops, broker, queueDrainTimeout)
        }
    }

    /**
     * Starts an In-VM RPC client.
     *
     * @param rpcOpsClass The [Class] of the RPC interface.
     * @param username The username to authenticate with.
     * @param password The password to authenticate with.
     * @param configuration The RPC client configuration.
     */
    fun <I : RPCOps> startInVmRpcClient(
            rpcOpsClass: Class<I>,
            username: String = rpcTestUser.username,
            password: String = rpcTestUser.password,
            configuration: CordaRPCClientConfiguration = CordaRPCClientConfiguration.DEFAULT
    ): CordaFuture<I> {
        return driverDSL.executorService.fork {
            val client = RPCClient<I>(inVmClientTransportConfiguration, configuration)
            val connection = client.start(rpcOpsClass, username, password, externalTrace)
            driverDSL.shutdownManager.registerShutdown {
                connection.close()
            }
            connection.proxy
        }
    }

    /**
     * Starts an In-VM Artemis session connecting to the RPC server.
     *
     * @param username The username to authenticate with.
     * @param password The password to authenticate with.
     */
    fun startInVmArtemisSession(
            username: String = rpcTestUser.username,
            password: String = rpcTestUser.password
    ): ClientSession {
        val locator = ActiveMQClient.createServerLocatorWithoutHA(inVmClientTransportConfiguration)
        val sessionFactory = locator.createSessionFactory()
        val session = sessionFactory.createSession(username, password, false, true, true, locator.isPreAcknowledge, DEFAULT_ACK_BATCH_SIZE)
        driverDSL.shutdownManager.registerShutdown {
            session.close()
            sessionFactory.close()
            locator.close()
        }
        return session
    }

    /**
     * Starts a Netty RPC server.
     *
     * @param serverName The name of the server, to be used for the folder created for Artemis files.
     * @param rpcUser The single user who can access the server through RPC, and their permissions.
     * @param nodeLegalName The legal name of the node to check against to authenticate a super user.
     * @param configuration The RPC server configuration.
     * @param ops The server-side implementation of the RPC interface.
     */
    fun <I : RPCOps> startRpcServer(
            serverName: String = "driver-rpc-server-${random63BitValue()}",
            rpcUser: User = rpcTestUser,
            nodeLegalName: CordaX500Name = fakeNodeLegalName,
            maxFileSize: Int = MAX_MESSAGE_SIZE,
            maxBufferedBytesPerClient: Long = 10L * MAX_MESSAGE_SIZE,
            configuration: RPCServerConfiguration = RPCServerConfiguration.DEFAULT,
            customPort: NetworkHostAndPort? = null,
            ops: I
    ): CordaFuture<RpcServerHandle<I>> {
        return startRpcBroker(serverName, rpcUser, maxFileSize, maxBufferedBytesPerClient, customPort).map { broker ->
            startRpcServerWithBrokerRunning(rpcUser, nodeLegalName, configuration, ops, broker)
        }
    }

    /**
     * Starts a Netty RPC client.
     *
     * @param rpcOpsClass The [Class] of the RPC interface.
     * @param rpcAddress The address of the RPC server to connect to.
     * @param username The username to authenticate with.
     * @param password The password to authenticate with.
     * @param configuration The RPC client configuration.
     */
    fun <I : RPCOps> startRpcClient(
            rpcOpsClass: Class<I>,
            rpcAddress: NetworkHostAndPort,
            username: String = rpcTestUser.username,
            password: String = rpcTestUser.password,
            configuration: CordaRPCClientConfiguration = CordaRPCClientConfiguration.DEFAULT
    ): CordaFuture<I> {
        return driverDSL.executorService.fork {
            val client = RPCClient<I>(ArtemisTcpTransport.rpcConnectorTcpTransport(rpcAddress, null), configuration)
            val connection = client.start(rpcOpsClass, username, password, externalTrace)
            driverDSL.shutdownManager.registerShutdown {
                connection.close()
            }
            connection.proxy
        }
    }

    /**
     * Starts a Netty RPC client.
     *
     * @param rpcOpsClass The [Class] of the RPC interface.
     * @param haAddressPool The addresses of the RPC servers(configured in HA mode) to connect to.
     * @param username The username to authenticate with.
     * @param password The password to authenticate with.
     * @param configuration The RPC client configuration.
     */
    fun <I : RPCOps> startRpcClient(
            rpcOpsClass: Class<I>,
            haAddressPool: List<NetworkHostAndPort>,
            username: String = rpcTestUser.username,
            password: String = rpcTestUser.password,
            configuration: CordaRPCClientConfiguration = CordaRPCClientConfiguration.DEFAULT
    ): CordaFuture<I> {
        return driverDSL.executorService.fork {
            val client = RPCClient<I>(haAddressPool, null, configuration)
            val connection = client.start(rpcOpsClass, username, password, externalTrace)
            driverDSL.shutdownManager.registerShutdown {
                connection.close()
            }
            connection.proxy
        }
    }

    /**
     * Starts a Netty RPC client in a new JVM process that calls random RPCs with random arguments.
     *
     * @param rpcOpsClass The [Class] of the RPC interface.
     * @param rpcAddress The address of the RPC server to connect to.
     * @param username The username to authenticate with.
     * @param password The password to authenticate with.
     */
    fun <I : RPCOps> startRandomRpcClient(
            rpcOpsClass: Class<I>,
            rpcAddress: NetworkHostAndPort,
            username: String = rpcTestUser.username,
            password: String = rpcTestUser.password
    ): CordaFuture<Process> {
        val process = ProcessUtilities.startJavaProcess<RandomRpcUser>(listOf(rpcOpsClass.name, rpcAddress.toString(), username, password))
        driverDSL.shutdownManager.registerProcessShutdown(process)
        return doneFuture(process)
    }

    /**
     * Starts a Netty Artemis session connecting to an RPC server.
     *
     * @param rpcAddress The address of the RPC server.
     * @param username The username to authenticate with.
     * @param password The password to authenticate with.
     */
    fun startArtemisSession(
            rpcAddress: NetworkHostAndPort,
            username: String = rpcTestUser.username,
            password: String = rpcTestUser.password
    ): ClientSession {
        val locator = ActiveMQClient.createServerLocatorWithoutHA(createNettyClientTransportConfiguration(rpcAddress))
        val sessionFactory = locator.createSessionFactory()
        val session = sessionFactory.createSession(username, password, false, true, true, false, DEFAULT_ACK_BATCH_SIZE)
        driverDSL.shutdownManager.registerShutdown {
            session.close()
            sessionFactory.close()
            locator.close()
        }

        return session
    }

    fun startRpcBroker(
            serverName: String = "driver-rpc-server-${random63BitValue()}",
            rpcUser: User = rpcTestUser,
            maxFileSize: Int = MAX_MESSAGE_SIZE,
            maxBufferedBytesPerClient: Long = 10L * MAX_MESSAGE_SIZE,
            customPort: NetworkHostAndPort? = null
    ): CordaFuture<RpcBrokerHandle> {
        val hostAndPort = customPort ?: driverDSL.portAllocation.nextHostAndPort()
        addressMustNotBeBound(driverDSL.executorService, hostAndPort)
        return driverDSL.executorService.fork {
            val artemisConfig = createRpcServerArtemisConfig(maxFileSize, maxBufferedBytesPerClient, driverDSL.driverDirectory / serverName, hostAndPort)
            val server = ActiveMQServerImpl(artemisConfig, SingleUserSecurityManager(rpcUser))
            server.start()
            driverDSL.shutdownManager.registerShutdown {
                server.stop()
                addressMustNotBeBound(driverDSL.executorService, hostAndPort)
            }
            RpcBrokerHandle(
                    hostAndPort = hostAndPort,
                    clientTransportConfiguration = createNettyClientTransportConfiguration(hostAndPort),
                    serverControl = server.activeMQServerControl
            )
        }
    }

    private fun startInVmRpcBroker(
            rpcUser: User = rpcTestUser,
            maxFileSize: Int = MAX_MESSAGE_SIZE,
            maxBufferedBytesPerClient: Long = 10L * MAX_MESSAGE_SIZE
    ): CordaFuture<RpcBrokerHandle> {
        return driverDSL.executorService.fork {
            val artemisConfig = createInVmRpcServerArtemisConfig(maxFileSize, maxBufferedBytesPerClient)
            val server = EmbeddedActiveMQ()
            server.setConfiguration(artemisConfig)
            server.setSecurityManager(SingleUserSecurityManager(rpcUser))
            server.start()
            driverDSL.shutdownManager.registerShutdown {
                server.activeMQServer.stop()
                server.stop()
            }
            RpcBrokerHandle(
                    hostAndPort = null,
                    clientTransportConfiguration = inVmClientTransportConfiguration,
                    serverControl = server.activeMQServer.activeMQServerControl
            )
        }
    }

    fun <I : RPCOps> startRpcServerWithBrokerRunning(
            rpcUser: User = rpcTestUser,
            nodeLegalName: CordaX500Name = fakeNodeLegalName,
            configuration: RPCServerConfiguration = RPCServerConfiguration.DEFAULT,
            ops: I,
            brokerHandle: RpcBrokerHandle,
            queueDrainTimeout: Duration = 5.seconds
    ): RpcServerHandle<I> {
        val locator = ActiveMQClient.createServerLocatorWithoutHA(brokerHandle.clientTransportConfiguration).apply {
            minLargeMessageSize = MAX_MESSAGE_SIZE
            isUseGlobalPools = false
        }
        val rpcSecurityManager = RPCSecurityManagerImpl.fromUserList(users = listOf(InternalUser(rpcUser.username, rpcUser.password, rpcUser.permissions)), id = AuthServiceId("TEST_SECURITY_MANAGER"))
        val rpcServer = RPCServer(
                ops,
                rpcUser.username,
                rpcUser.password,
                locator,
                rpcSecurityManager,
                nodeLegalName,
                configuration,
                TestingNamedCacheFactory()
        )
        driverDSL.shutdownManager.registerShutdown {
            rpcServer.close(queueDrainTimeout)
            locator.close()
        }
        rpcServer.start(brokerHandle.serverControl)
        return RpcServerHandle(brokerHandle, rpcServer)
    }
}

/**
 * An out-of-process RPC user that connects to an RPC server and issues random RPCs with random arguments.
 */
class RandomRpcUser {

    companion object {
        private inline fun <reified T> HashMap<Class<*>, Generator<*>>.add(generator: Generator<T>) = this.putIfAbsent(T::class.java, generator)
        private val generatorStore = HashMap<Class<*>, Generator<*>>().apply {
            add(Generator.string())
            add(Generator.int())
        }

        data class Call(val method: Method, val call: () -> Any?)

        @JvmStatic
        fun main(args: Array<String>) {
            require(args.size == 4)
            val rpcClass: Class<RPCOps> = uncheckedCast(Class.forName(args[0]))
            val hostAndPort = NetworkHostAndPort.parse(args[1])
            val username = args[2]
            val password = args[3]
            AMQPClientSerializationScheme.initialiseSerialization()
            val handle = RPCClient<RPCOps>(hostAndPort, null, serializationContext = AMQP_RPC_CLIENT_CONTEXT).start(rpcClass, username, password)
            val callGenerators = rpcClass.declaredMethods.map { method ->
                Generator.sequence(method.parameters.map {
                    generatorStore[it.type] ?: throw Exception("No generator for ${it.type}")
                }).map { arguments ->
                    Call(method) { method.invoke(handle.proxy, *arguments.toTypedArray()) }
                }
            }
            val callGenerator = Generator.choice(callGenerators)
            val random = SplittableRandom()

            while (true) {
                val call = callGenerator.generateOrFail(random)
                call.call()
                Thread.sleep(100)
            }
        }
    }
}<|MERGE_RESOLUTION|>--- conflicted
+++ resolved
@@ -142,11 +142,8 @@
                             notaryCustomOverrides = notaryCustomOverrides,
                             inMemoryDB = inMemoryDB,
                             cordappsForAllNodes = cordappsForAllNodes,
-<<<<<<< HEAD
+                            signCordapps = false,
                             enableSNI = enableSNI
-=======
-                            signCordapps = false
->>>>>>> 81905c67
                     ), externalTrace
             ),
             coerce = { it },
