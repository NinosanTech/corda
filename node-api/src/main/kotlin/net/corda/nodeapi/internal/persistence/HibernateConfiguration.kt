--- conflicted
+++ resolved
@@ -79,9 +79,6 @@
         val serviceRegistry = BootstrapServiceRegistryBuilder().build()
         val metadataSources = MetadataSources(serviceRegistry)
 
-<<<<<<< HEAD
-        val config = Configuration(metadataSources).setProperty("hibernate.connection.provider_class", NodeDatabaseConnectionProvider::class.java.name)
-=======
         val hbm2dll: String =
         if(databaseConfig.initialiseSchema && databaseConfig.initialiseAppSchema == SchemaInitializationType.UPDATE) {
             "update"
@@ -97,7 +94,6 @@
         val config = Configuration(metadataSources).setProperty("hibernate.connection.provider_class", NodeDatabaseConnectionProvider::class.java.name)
                 .setProperty("hibernate.format_sql", "true")
                 .setProperty("hibernate.hbm2ddl.auto", hbm2dll)
->>>>>>> 32041930
                 .setProperty("hibernate.connection.isolation", databaseConfig.transactionIsolationLevel.jdbcValue.toString())
         if (isH2Database(jdbcUrl))
             config.setProperty("hibernate.hbm2ddl.auto","update")
