package net.corda.testing.driver

import net.corda.core.concurrent.CordaFuture
import net.corda.core.internal.div
import net.corda.core.internal.list
import net.corda.core.internal.readLines
import net.corda.core.utilities.getOrThrow
import net.corda.node.internal.NodeStartup
import net.corda.testing.DUMMY_BANK_A
import net.corda.testing.DUMMY_NOTARY
import net.corda.testing.DUMMY_REGULATOR
import net.corda.testing.common.internal.ProjectStructure.projectRootDir
import net.corda.testing.internal.addressMustBeBound
import net.corda.testing.internal.addressMustNotBeBound
import net.corda.testing.node.NotarySpec
import org.assertj.core.api.Assertions.assertThat
import org.junit.Test
import java.util.concurrent.Executors
import java.util.concurrent.ScheduledExecutorService


class DriverTests {
    companion object {
        private val executorService: ScheduledExecutorService = Executors.newScheduledThreadPool(2)

        private fun nodeMustBeUp(handleFuture: CordaFuture<out NodeHandle>) = handleFuture.getOrThrow().apply {
            val hostAndPort = nodeInfo.addresses.first()
            // Check that the port is bound
            addressMustBeBound(executorService, hostAndPort, (this as? NodeHandle.OutOfProcess)?.process)
        }

        private fun nodeMustBeDown(handle: NodeHandle) {
            val hostAndPort = handle.nodeInfo.addresses.first()
            // Check that the port is bound
            addressMustNotBeBound(executorService, hostAndPort)
        }
    }
    private val portAllocation = PortAllocation.Incremental(10000)

    @Test
    fun `simple node startup and shutdown`() {
        val handle = driver {
            val regulator = startNode(providedName = DUMMY_REGULATOR.name)
            nodeMustBeUp(regulator)
        }
        nodeMustBeDown(handle)
    }

    @Test
    fun `random free port allocation`() {
        val nodeHandle = driver(portAllocation = portAllocation) {
            val nodeInfo = startNode(providedName = DUMMY_BANK_A.name)
            nodeMustBeUp(nodeInfo)
        }
        nodeMustBeDown(nodeHandle)
    }


    @Test
    fun `debug mode enables debug logging level`() {
        // Make sure we're using the log4j2 config which writes to the log file
        val logConfigFile = projectRootDir / "config" / "dev" / "log4j2.xml"
        assertThat(logConfigFile).isRegularFile()
        driver(isDebug = true, systemProperties = mapOf("log4j.configurationFile" to logConfigFile.toString())) {
            val baseDirectory = startNode(providedName = DUMMY_BANK_A.name).getOrThrow().configuration.baseDirectory
            val logFile = (baseDirectory / NodeStartup.LOGS_DIRECTORY_NAME).list { it.sorted().findFirst().get() }
            val debugLinesPresent = logFile.readLines { lines -> lines.anyMatch { line -> line.startsWith("[DEBUG]") } }
            assertThat(debugLinesPresent).isTrue()
        }
    }

    @Test
    fun `started node, which is not waited for in the driver, is shutdown when the driver exits`() {
        // First check that the process-id file is created by the node on startup, so that we can be sure our check that
        // it's deleted on shutdown isn't a false-positive.
        driver {
            val baseDirectory = defaultNotaryNode.getOrThrow().configuration.baseDirectory
            assertThat(baseDirectory / "process-id").exists()
        }

<<<<<<< HEAD
        val baseDirectory = internalDriver(notarySpecs = listOf(NotarySpec(DUMMY_NOTARY.name))) {
=======
        val baseDirectory = driver(notarySpecs = listOf(NotarySpec(DUMMY_NOTARY.name))) {
>>>>>>> 9b097aa9
            baseDirectory(DUMMY_NOTARY.name)
        }
        assertThat(baseDirectory / "process-id").doesNotExist()
    }
}<|MERGE_RESOLUTION|>--- conflicted
+++ resolved
@@ -2,8 +2,6 @@
 
 import net.corda.core.concurrent.CordaFuture
 import net.corda.core.internal.div
-import net.corda.core.internal.list
-import net.corda.core.internal.readLines
 import net.corda.core.utilities.getOrThrow
 import net.corda.node.internal.NodeStartup
 import net.corda.testing.DUMMY_BANK_A
@@ -78,11 +76,7 @@
             assertThat(baseDirectory / "process-id").exists()
         }
 
-<<<<<<< HEAD
         val baseDirectory = internalDriver(notarySpecs = listOf(NotarySpec(DUMMY_NOTARY.name))) {
-=======
-        val baseDirectory = driver(notarySpecs = listOf(NotarySpec(DUMMY_NOTARY.name))) {
->>>>>>> 9b097aa9
             baseDirectory(DUMMY_NOTARY.name)
         }
         assertThat(baseDirectory / "process-id").doesNotExist()
