package net.corda.nodeapi.internal.bridging

import net.corda.core.identity.CordaX500Name
import net.corda.core.serialization.SerializationDefaults
import net.corda.core.serialization.deserialize
import net.corda.core.serialization.serialize
import net.corda.core.utilities.contextLogger
import net.corda.nodeapi.internal.ArtemisMessagingComponent.Companion.BRIDGE_CONTROL
import net.corda.nodeapi.internal.ArtemisMessagingComponent.Companion.BRIDGE_NOTIFY
import net.corda.nodeapi.internal.ArtemisMessagingComponent.Companion.P2P_PREFIX
import net.corda.nodeapi.internal.ArtemisMessagingComponent.Companion.PEERS_PREFIX
import net.corda.nodeapi.internal.ArtemisSessionProvider
import net.corda.nodeapi.internal.config.CertificateStore
import net.corda.nodeapi.internal.config.MutualSslConfiguration
import net.corda.nodeapi.internal.crypto.x509
import net.corda.nodeapi.internal.protonwrapper.netty.ProxyConfig
import net.corda.nodeapi.internal.protonwrapper.netty.RevocationConfig
import org.apache.activemq.artemis.api.core.ActiveMQNonExistentQueueException
import org.apache.activemq.artemis.api.core.ActiveMQQueueExistsException
import org.apache.activemq.artemis.api.core.RoutingType
import org.apache.activemq.artemis.api.core.SimpleString
import org.apache.activemq.artemis.api.core.client.ClientConsumer
import org.apache.activemq.artemis.api.core.client.ClientMessage
import org.apache.activemq.artemis.api.core.client.ClientSession
import rx.Observable
import rx.subjects.PublishSubject
import sun.security.x509.X500Name
import java.util.*

class BridgeControlListener(private val keyStore: CertificateStore,
                            trustStore: CertificateStore,
                            useOpenSSL: Boolean,
                            proxyConfig: ProxyConfig? = null,
                            maxMessageSize: Int,
                            revocationConfig: RevocationConfig,
                            enableSNI: Boolean,
                            private val artemisMessageClientFactory: () -> ArtemisSessionProvider,
                            bridgeMetricsService: BridgeMetricsService? = null,
                            trace: Boolean = false,
                            sslHandshakeTimeout: Long? = null) : AutoCloseable {
    private val bridgeId: String = UUID.randomUUID().toString()
    private var bridgeControlQueue = "$BRIDGE_CONTROL.$bridgeId"
    private var bridgeNotifyQueue = "$BRIDGE_NOTIFY.$bridgeId"
    private val validInboundQueues = mutableSetOf<String>()
    private val bridgeManager = if (enableSNI) {
        LoopbackBridgeManager(keyStore, trustStore, useOpenSSL, proxyConfig, maxMessageSize, revocationConfig, enableSNI, artemisMessageClientFactory, bridgeMetricsService, this::validateReceiveTopic, trace, sslHandshakeTimeout)
    } else {
        AMQPBridgeManager(keyStore, trustStore, useOpenSSL, proxyConfig, maxMessageSize, revocationConfig, enableSNI, artemisMessageClientFactory, bridgeMetricsService, trace, sslHandshakeTimeout)
    }
    private var artemis: ArtemisSessionProvider? = null
    private var controlConsumer: ClientConsumer? = null
    private var notifyConsumer: ClientConsumer? = null

<<<<<<< HEAD
=======
    constructor(config: MutualSslConfiguration,
                p2pAddress: NetworkHostAndPort,
                maxMessageSize: Int,
                revocationConfig: RevocationConfig,
                enableSNI: Boolean,
                proxy: ProxyConfig? = null) : this(config.keyStore.get(), config.trustStore.get(), config.useOpenSsl, proxy, maxMessageSize, revocationConfig, enableSNI, { ArtemisMessagingClient(config, p2pAddress, maxMessageSize) })

>>>>>>> 33649e99
    companion object {
        private val log = contextLogger()
    }

    val active: Boolean
        get() = validInboundQueues.isNotEmpty()

    private val _activeChange = PublishSubject.create<Boolean>().toSerialized()
    val activeChange: Observable<Boolean>
        get() = _activeChange

    private val _failure = PublishSubject.create<BridgeControlListener>().toSerialized()
    val failure: Observable<BridgeControlListener>
        get() = _failure

    fun start() {
        try {
            stop()

            val queueDisambiguityId = UUID.randomUUID().toString()
            bridgeControlQueue = "$BRIDGE_CONTROL.$queueDisambiguityId"
            bridgeNotifyQueue = "$BRIDGE_NOTIFY.$queueDisambiguityId"

            bridgeManager.start()
            val artemis = artemisMessageClientFactory()
            this.artemis = artemis
            artemis.start()
            val artemisClient = artemis.started!!
            val artemisSession = artemisClient.session
            registerBridgeControlListener(artemisSession)
            registerBridgeDuplicateChecker(artemisSession)
            // Attempt to read available inboxes directly from Artemis before requesting updates from connected nodes
            validInboundQueues.addAll(artemisSession.addressQuery(SimpleString("$P2P_PREFIX#")).queueNames.map { it.toString() })
            log.info("Found inboxes: $validInboundQueues")
            if (active) {
                _activeChange.onNext(true)
            }
            val startupMessage = BridgeControl.BridgeToNodeSnapshotRequest(bridgeId).serialize(context = SerializationDefaults.P2P_CONTEXT)
                    .bytes
            val bridgeRequest = artemisSession.createMessage(false)
            bridgeRequest.writeBodyBufferBytes(startupMessage)
            artemisClient.producer.send(BRIDGE_NOTIFY, bridgeRequest)
        } catch (e: Exception) {
            log.error("Failure to start BridgeControlListener", e)
            _failure.onNext(this)
        }
    }

    private fun registerBridgeControlListener(artemisSession: ClientSession) {
        try {
            artemisSession.createTemporaryQueue(BRIDGE_CONTROL, RoutingType.MULTICAST, bridgeControlQueue)
        } catch (ex: ActiveMQQueueExistsException) {
            // Ignore if there is a queue still not cleaned up
        }

        val control = artemisSession.createConsumer(bridgeControlQueue)
        controlConsumer = control
        control.setMessageHandler { msg ->
            try {
                processControlMessage(msg)
            } catch (ex: Exception) {
                log.error("Unable to process bridge control message", ex)
                _failure.onNext(this)
            }
            msg.acknowledge()
        }
    }

    private fun registerBridgeDuplicateChecker(artemisSession: ClientSession) {
        try {
            artemisSession.createTemporaryQueue(BRIDGE_NOTIFY, RoutingType.MULTICAST, bridgeNotifyQueue)
        } catch (ex: ActiveMQQueueExistsException) {
            // Ignore if there is a queue still not cleaned up
        }
        val notify = artemisSession.createConsumer(bridgeNotifyQueue)
        notifyConsumer = notify
        notify.setMessageHandler { msg ->
            try {
                val data: ByteArray = ByteArray(msg.bodySize).apply { msg.bodyBuffer.readBytes(this) }
                val notifyMessage = data.deserialize<BridgeControl.BridgeToNodeSnapshotRequest>(context = SerializationDefaults.P2P_CONTEXT)
                if (notifyMessage.bridgeIdentity != bridgeId) {
                    log.error("Fatal Error! Two bridges have been configured simultaneously! Check the enterpriseConfiguration.externalBridge status")
                    System.exit(1)
                }
            } catch (ex: Exception) {
                log.error("Unable to process bridge notification message", ex)
                _failure.onNext(this)
            }
            msg.acknowledge()
        }
    }

    fun stop() {
        try {
            if (active) {
                _activeChange.onNext(false)
            }
            validInboundQueues.clear()
            controlConsumer?.close()
            controlConsumer = null
            notifyConsumer?.close()
            notifyConsumer = null
            artemis?.apply {
                try {
                    started?.session?.deleteQueue(bridgeControlQueue)
                } catch (e: ActiveMQNonExistentQueueException) {
                    log.warn("Queue $bridgeControlQueue does not exist and it can't be deleted")
                }
                try {
                    started?.session?.deleteQueue(bridgeNotifyQueue)
                } catch (e: ActiveMQNonExistentQueueException) {
                    log.warn("Queue $bridgeNotifyQueue does not exist and it can't be deleted")
                }
                stop()
            }
            artemis = null
            bridgeManager.stop()
        } catch (e: Exception) {
            log.error("Failure to stop BridgeControlListener", e)
        }
    }

    override fun close() = stop()

    fun validateReceiveTopic(topic: String): Boolean {
        return topic in validInboundQueues
    }

    private fun validateInboxQueueName(queueName: String): Boolean {
        return queueName.startsWith(P2P_PREFIX) && artemis!!.started!!.session.queueQuery(SimpleString(queueName)).isExists
    }

    private fun validateBridgingQueueName(queueName: String): Boolean {
        return queueName.startsWith(PEERS_PREFIX) && artemis!!.started!!.session.queueQuery(SimpleString(queueName)).isExists
    }

    private fun processControlMessage(msg: ClientMessage) {
        val data: ByteArray = ByteArray(msg.bodySize).apply { msg.bodyBuffer.readBytes(this) }
        val controlMessage = data.deserialize<BridgeControl>(context = SerializationDefaults.P2P_CONTEXT)
        log.info("Received bridge control message $controlMessage")
        when (controlMessage) {
            is BridgeControl.NodeToBridgeSnapshot -> {
                if (!isConfigured(controlMessage.nodeIdentity)) {
                    log.error("Fatal error! Bridge not configured with keystore for node with legal name ${controlMessage.nodeIdentity}.")
                    System.exit(1)
                }
                if (!controlMessage.inboxQueues.all { validateInboxQueueName(it) }) {
                    log.error("Invalid queue names in control message $controlMessage")
                    return
                }
                if (!controlMessage.sendQueues.all { validateBridgingQueueName(it.queueName) }) {
                    log.error("Invalid queue names in control message $controlMessage")
                    return
                }

                val wasActive = active
                validInboundQueues.addAll(controlMessage.inboxQueues)
                for (outQueue in controlMessage.sendQueues) {
                    bridgeManager.deployBridge(controlMessage.nodeIdentity, outQueue.queueName, outQueue.targets, outQueue.legalNames.toSet())
                }
                log.info("Added inbox: ${controlMessage.inboxQueues}. Current inboxes: $validInboundQueues.")
                if (bridgeManager is LoopbackBridgeManager) {
                    // Notify loopback bridge manager inboxes has changed.
                    bridgeManager.inboxesAdded(controlMessage.inboxQueues)
                }
                if (!wasActive && active) {
                    _activeChange.onNext(true)
                }
            }
            is BridgeControl.BridgeToNodeSnapshotRequest -> {
                log.error("Message from Bridge $controlMessage detected on wrong topic!")
            }
            is BridgeControl.Create -> {
                if (!validateBridgingQueueName((controlMessage.bridgeInfo.queueName))) {
                    log.error("Invalid queue names in control message $controlMessage")
                    return
                }
                bridgeManager.deployBridge(controlMessage.nodeIdentity, controlMessage.bridgeInfo.queueName, controlMessage.bridgeInfo.targets, controlMessage.bridgeInfo.legalNames.toSet())
            }
            is BridgeControl.Delete -> {
                if (!controlMessage.bridgeInfo.queueName.startsWith(PEERS_PREFIX)) {
                    log.error("Invalid queue names in control message $controlMessage")
                    return
                }
                bridgeManager.destroyBridge(controlMessage.bridgeInfo.queueName, controlMessage.bridgeInfo.targets)
            }
            is BridgeControl.BridgeHealthCheck -> {
                log.warn("Not currently doing anything on BridgeHealthCheck")
                return
            }
        }
    }

    private fun isConfigured(sourceX500Name: String): Boolean {
        val keyStore = keyStore.value.internal
        return keyStore.aliases().toList().any { alias ->
            val x500Name = keyStore.getCertificate(alias).x509.subjectDN as X500Name
            val cordaX500Name = CordaX500Name.build(x500Name.asX500Principal())
            cordaX500Name.toString() == sourceX500Name
        }
    }
}<|MERGE_RESOLUTION|>--- conflicted
+++ resolved
@@ -4,7 +4,9 @@
 import net.corda.core.serialization.SerializationDefaults
 import net.corda.core.serialization.deserialize
 import net.corda.core.serialization.serialize
+import net.corda.core.utilities.NetworkHostAndPort
 import net.corda.core.utilities.contextLogger
+import net.corda.nodeapi.internal.ArtemisMessagingClient
 import net.corda.nodeapi.internal.ArtemisMessagingComponent.Companion.BRIDGE_CONTROL
 import net.corda.nodeapi.internal.ArtemisMessagingComponent.Companion.BRIDGE_NOTIFY
 import net.corda.nodeapi.internal.ArtemisMessagingComponent.Companion.P2P_PREFIX
@@ -51,8 +53,6 @@
     private var controlConsumer: ClientConsumer? = null
     private var notifyConsumer: ClientConsumer? = null
 
-<<<<<<< HEAD
-=======
     constructor(config: MutualSslConfiguration,
                 p2pAddress: NetworkHostAndPort,
                 maxMessageSize: Int,
@@ -60,7 +60,6 @@
                 enableSNI: Boolean,
                 proxy: ProxyConfig? = null) : this(config.keyStore.get(), config.trustStore.get(), config.useOpenSsl, proxy, maxMessageSize, revocationConfig, enableSNI, { ArtemisMessagingClient(config, p2pAddress, maxMessageSize) })
 
->>>>>>> 33649e99
     companion object {
         private val log = contextLogger()
     }
