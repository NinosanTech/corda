/*
 * R3 Proprietary and Confidential
 *
 * Copyright (c) 2018 R3 Limited.  All rights reserved.
 *
 * The intellectual and technical concepts contained herein are proprietary to R3 and its suppliers and are protected by trade secret law.
 *
 * Distribution of this file or any portion thereof via any medium without the express permission of R3 is strictly prohibited.
 */

package net.corda.nodeapi.internal.protonwrapper.netty

import io.netty.buffer.ByteBuf
import io.netty.channel.ChannelDuplexHandler
import io.netty.channel.ChannelHandlerContext
import io.netty.channel.ChannelPromise
import io.netty.channel.socket.SocketChannel
import io.netty.handler.proxy.ProxyConnectException
import io.netty.handler.proxy.ProxyConnectionEvent
import io.netty.handler.ssl.SslHandler
import io.netty.handler.ssl.SslHandshakeCompletionEvent
import io.netty.util.ReferenceCountUtil
import net.corda.core.identity.CordaX500Name
import net.corda.core.utilities.contextLogger
import net.corda.nodeapi.internal.crypto.x509
import net.corda.nodeapi.internal.protonwrapper.engine.EventProcessor
import net.corda.nodeapi.internal.protonwrapper.messages.ReceivedMessage
import net.corda.nodeapi.internal.protonwrapper.messages.impl.ReceivedMessageImpl
import net.corda.nodeapi.internal.protonwrapper.messages.impl.SendableMessageImpl
import org.apache.qpid.proton.engine.ProtonJTransport
import org.apache.qpid.proton.engine.Transport
import org.apache.qpid.proton.engine.impl.ProtocolTracer
import org.apache.qpid.proton.framing.TransportFrame
import org.slf4j.MDC
import java.net.InetSocketAddress
import java.nio.channels.ClosedChannelException
import java.security.cert.X509Certificate

/**
 *  An instance of AMQPChannelHandler sits inside the netty pipeline and controls the socket level lifecycle.
 *  It also add some extra checks to the SSL handshake to support our non-standard certificate checks of legal identity.
 *  When a valid SSL connections is made then it initialises a proton-j engine instance to handle the protocol layer.
 */
internal class AMQPChannelHandler(private val serverMode: Boolean,
                                  private val allowedRemoteLegalNames: Set<CordaX500Name>?,
                                  private val userName: String?,
                                  private val password: String?,
                                  private val trace: Boolean,
                                  private val onOpen: (Pair<SocketChannel, ConnectionChange>) -> Unit,
                                  private val onClose: (Pair<SocketChannel, ConnectionChange>) -> Unit,
                                  private val onReceive: (ReceivedMessage) -> Unit) : ChannelDuplexHandler() {
    companion object {
        private val log = contextLogger()
    }

    private lateinit var remoteAddress: InetSocketAddress
    private var localCert: X509Certificate? = null
    private var remoteCert: X509Certificate? = null
    private var eventProcessor: EventProcessor? = null
    private var suppressClose: Boolean = false
    private var badCert: Boolean = false

    private fun withMDC(block: () -> Unit) {
        MDC.put("serverMode", serverMode.toString())
        MDC.put("remoteAddress", remoteAddress.toString())
        MDC.put("localCert", localCert?.subjectDN?.toString())
        MDC.put("remoteCert", remoteCert?.subjectDN?.toString())
        MDC.put("allowedRemoteLegalNames", allowedRemoteLegalNames?.joinToString(separator = ";") { it.toString() })
        block()
        MDC.clear()
    }

    private fun logDebugWithMDC(msg: () -> String) {
        if (log.isDebugEnabled) {
            withMDC { log.debug(msg()) }
        }
    }

    private fun logInfoWithMDC(msg: String) = withMDC { log.info(msg) }

    private fun logWarnWithMDC(msg: String) = withMDC { log.warn(msg) }

    private fun logErrorWithMDC(msg: String, ex: Throwable? = null) = withMDC { log.error(msg, ex) }


    override fun channelActive(ctx: ChannelHandlerContext) {
        val ch = ctx.channel()
        remoteAddress = ch.remoteAddress() as InetSocketAddress
        val localAddress = ch.localAddress() as InetSocketAddress
        logInfoWithMDC("New client connection ${ch.id()} from $remoteAddress to $localAddress")
    }

    private fun createAMQPEngine(ctx: ChannelHandlerContext) {
        val ch = ctx.channel()
        eventProcessor = EventProcessor(ch, serverMode, localCert!!.subjectX500Principal.toString(), remoteCert!!.subjectX500Principal.toString(), userName, password)
        val connection = eventProcessor!!.connection
        val transport = connection.transport as ProtonJTransport
        if (trace) {
            transport.protocolTracer = object : ProtocolTracer {
                override fun sentFrame(transportFrame: TransportFrame) {
                    logInfoWithMDC("${transportFrame.body}")
                }

                override fun receivedFrame(transportFrame: TransportFrame) {
                    logInfoWithMDC("${transportFrame.body}")
                }
            }
        }
        ctx.fireChannelActive()
        eventProcessor!!.processEventsAsync()
    }

    override fun channelInactive(ctx: ChannelHandlerContext) {
        val ch = ctx.channel()
<<<<<<< HEAD
        log.info("Closed client connection ${ch.id()} from $remoteAddress to ${ch.localAddress()}")
        if (!suppressClose) {
            onClose(Pair(ch as SocketChannel, ConnectionChange(remoteAddress, remoteCert, false, badCert)))
        }
=======
        logInfoWithMDC("Closed client connection ${ch.id()} from $remoteAddress to ${ch.localAddress()}")
        onClose(Pair(ch as SocketChannel, ConnectionChange(remoteAddress, remoteCert, false, badCert)))
>>>>>>> 227ca3b6
        eventProcessor?.close()
        ctx.fireChannelInactive()
    }

    override fun userEventTriggered(ctx: ChannelHandlerContext, evt: Any) {
        if (evt is ProxyConnectionEvent) {
            remoteAddress = evt.destinationAddress() // update address to teh real target address
        }
        if (evt is SslHandshakeCompletionEvent) {
            if (evt.isSuccess) {
                val sslHandler = ctx.pipeline().get(SslHandler::class.java)
                localCert = sslHandler.engine().session.localCertificates[0].x509
                remoteCert = sslHandler.engine().session.peerCertificates[0].x509
                val remoteX500Name = try {
                    CordaX500Name.build(remoteCert!!.subjectX500Principal)
                } catch (ex: IllegalArgumentException) {
                    badCert = true
                    logErrorWithMDC("Certificate subject not a valid CordaX500Name", ex)
                    ctx.close()
                    return
                }
                if (allowedRemoteLegalNames != null && remoteX500Name !in allowedRemoteLegalNames) {
                    badCert = true
                    logErrorWithMDC("Provided certificate subject $remoteX500Name not in expected set $allowedRemoteLegalNames")
                    ctx.close()
                    return
                }
                logInfoWithMDC("Handshake completed with subject: $remoteX500Name")
                createAMQPEngine(ctx)
                onOpen(Pair(ctx.channel() as SocketChannel, ConnectionChange(remoteAddress, remoteCert, true, false)))
            } else {
                // This happens when the peer node is closed during SSL establishment.
                if (evt.cause() is ClosedChannelException) {
                    logWarnWithMDC("SSL Handshake closed early.")
                } else {
                    badCert = true
                }
                logErrorWithMDC("Handshake failure ${evt.cause().message}")
                if (log.isTraceEnabled) {
                    withMDC { log.trace("Handshake failure", evt.cause()) }
                }
                ctx.close()
            }
        }
    }

    @Suppress("OverridingDeprecatedMember")
    override fun exceptionCaught(ctx: ChannelHandlerContext, cause: Throwable) {
        logWarnWithMDC("Closing channel due to nonrecoverable exception ${cause.message}")
        if (log.isTraceEnabled) {
            withMDC { log.trace("Pipeline uncaught exception", cause) }
        }
        if (cause is ProxyConnectException) {
            log.warn("Proxy connection failed ${cause.message}")
            suppressClose = true // The pipeline gets marked as active on connection to the proxy rather than to the target, which causes excess close events
        }
        ctx.close()
    }

    override fun channelRead(ctx: ChannelHandlerContext, msg: Any) {
        try {
            if (msg is ByteBuf) {
                eventProcessor!!.transportProcessInput(msg)
            }
        } finally {
            ReferenceCountUtil.release(msg)
        }
        eventProcessor!!.processEventsAsync()
    }

    override fun write(ctx: ChannelHandlerContext, msg: Any, promise: ChannelPromise) {
        try {
            try {
                when (msg) {
                // Transfers application packet into the AMQP engine.
                    is SendableMessageImpl -> {
                        val inetAddress = InetSocketAddress(msg.destinationLink.host, msg.destinationLink.port)
                       logDebugWithMDC { "Message for endpoint $inetAddress , expected $remoteAddress "}

                        require(CordaX500Name.parse(msg.destinationLegalName) == CordaX500Name.build(remoteCert!!.subjectX500Principal)) {
                            "Message for incorrect legal identity ${msg.destinationLegalName} expected ${remoteCert!!.subjectX500Principal}"
                        }
                        logDebugWithMDC { "channel write ${msg.applicationProperties["_AMQ_DUPL_ID"]}" }
                        eventProcessor!!.transportWriteMessage(msg)
                    }
                // A received AMQP packet has been completed and this self-posted packet will be signalled out to the
                // external application.
                    is ReceivedMessage -> {
                        onReceive(msg)
                    }
                // A general self-posted event that triggers creation of AMQP frames when required.
                    is Transport -> {
                        eventProcessor!!.transportProcessOutput(ctx)
                    }
                // A self-posted event that forwards status updates for delivered packets to the application.
                    is ReceivedMessageImpl.MessageCompleter -> {
                        eventProcessor!!.complete(msg)
                    }
                }
            } catch (ex: Exception) {
                logErrorWithMDC("Error in AMQP write processing", ex)
                throw ex
            }
        } finally {
            ReferenceCountUtil.release(msg)
        }
        eventProcessor!!.processEventsAsync()
    }
}<|MERGE_RESOLUTION|>--- conflicted
+++ resolved
@@ -112,15 +112,10 @@
 
     override fun channelInactive(ctx: ChannelHandlerContext) {
         val ch = ctx.channel()
-<<<<<<< HEAD
-        log.info("Closed client connection ${ch.id()} from $remoteAddress to ${ch.localAddress()}")
+        logInfoWithMDC("Closed client connection ${ch.id()} from $remoteAddress to ${ch.localAddress()}")
         if (!suppressClose) {
             onClose(Pair(ch as SocketChannel, ConnectionChange(remoteAddress, remoteCert, false, badCert)))
         }
-=======
-        logInfoWithMDC("Closed client connection ${ch.id()} from $remoteAddress to ${ch.localAddress()}")
-        onClose(Pair(ch as SocketChannel, ConnectionChange(remoteAddress, remoteCert, false, badCert)))
->>>>>>> 227ca3b6
         eventProcessor?.close()
         ctx.fireChannelInactive()
     }
