package net.corda.explorer

import joptsimple.OptionSet
import net.corda.client.mock.ErrorFlowsEventGenerator
import net.corda.client.mock.EventGenerator
import net.corda.client.mock.Generator
import net.corda.client.rpc.CordaRPCClient
import net.corda.client.rpc.CordaRPCConnection
import net.corda.core.contracts.Amount
import net.corda.core.identity.CordaX500Name
import net.corda.core.identity.Party
import net.corda.core.internal.concurrent.thenMatch
import net.corda.core.messaging.CordaRPCOps
import net.corda.core.messaging.FlowHandle
import net.corda.core.messaging.startFlow
import net.corda.core.utilities.OpaqueBytes
import net.corda.core.utilities.getOrThrow
import net.corda.finance.GBP
import net.corda.finance.USD
import net.corda.finance.contracts.asset.Cash
import net.corda.finance.flows.AbstractCashFlow
import net.corda.finance.flows.CashExitFlow
import net.corda.finance.flows.CashExitFlow.ExitRequest
import net.corda.finance.flows.CashIssueAndPaymentFlow
import net.corda.finance.flows.CashIssueAndPaymentFlow.IssueAndPaymentRequest
<<<<<<< HEAD
import net.corda.finance.schemas.CashSchemaV1
=======
import net.corda.finance.flows.CashPaymentFlow
import net.corda.finance.internal.CashConfigDataFlow
>>>>>>> 16453ebf
import net.corda.node.services.Permissions.Companion.startFlow
import net.corda.sample.businessnetwork.iou.IOUFlow
import net.corda.sample.businessnetwork.membership.flow.ObtainMembershipListContentFlow
import net.corda.testing.core.ALICE_NAME
import net.corda.testing.core.BOB_NAME
import net.corda.testing.driver.*
import net.corda.testing.node.User
import net.corda.testing.node.internal.FINANCE_CORDAPP
import java.time.Instant
import java.util.*
import kotlin.reflect.KClass

class ExplorerSimulation(private val options: OptionSet) {

    private companion object {
        fun packagesOfClasses(vararg classes: KClass<*>): List<String> = classes.map { it.java.`package`.name }
    }

    private val user = User("user1", "test", permissions = setOf(
            startFlow<CashPaymentFlow>(),
            startFlow<CashConfigDataFlow>(),
            startFlow<IOUFlow>(),
            startFlow<ObtainMembershipListContentFlow>())
    )
    private val manager = User("manager", "test", permissions = setOf(
            startFlow<CashIssueAndPaymentFlow>(),
            startFlow<CashPaymentFlow>(),
            startFlow<CashExitFlow>(),
            startFlow<CashConfigDataFlow>())
    )

    private lateinit var notaryNode: NodeHandle
    private lateinit var aliceNode: NodeHandle
    private lateinit var bobNode: NodeHandle
    private lateinit var issuerNodeGBP: NodeHandle
    private lateinit var issuerNodeUSD: NodeHandle
    private lateinit var bnoNode: NodeHandle
    private lateinit var notary: Party

    private val RPCConnections = ArrayList<CordaRPCConnection>()
    private val issuers = HashMap<Currency, CordaRPCOps>()
    private val parties = ArrayList<Pair<Party, CordaRPCOps>>()

    private fun onEnd() {
        println("Closing RPC connections")
        RPCConnections.forEach { it.close() }
    }

    fun startDemoNodes() {
        val portAllocation = PortAllocation.Incremental(20000)
        driver(DriverParameters(
                portAllocation = portAllocation,
<<<<<<< HEAD
                extraCordappPackagesToScan = packagesOfClasses(CashIssueFlow::class, Cash::class, CashSchemaV1::class,
                        IOUFlow::class, ObtainMembershipListContentFlow::class),
=======
                cordappsForAllNodes = listOf(FINANCE_CORDAPP),
>>>>>>> 16453ebf
                waitForAllNodesToFinish = true,
                jmxPolicy = JmxPolicy(true)
        )) {
            // TODO : Supported flow should be exposed somehow from the node instead of set of ServiceInfo.
            val alice = startNode(providedName = ALICE_NAME, rpcUsers = listOf(user))
            val bob = startNode(providedName = BOB_NAME, rpcUsers = listOf(user))
            val ukBankName = CordaX500Name(organisation = "UK Bank Plc", locality = "London", country = "GB")
            val usaBankName = CordaX500Name(organisation = "USA Bank Corp", locality = "New York", country = "US")
<<<<<<< HEAD
            val issuerGBP = startNode(providedName = ukBankName, rpcUsers = listOf(manager),
                    customOverrides = mapOf("custom" to mapOf("issuableCurrencies" to listOf("GBP"))))
            val issuerUSD = startNode(providedName = usaBankName, rpcUsers = listOf(manager),
                    customOverrides = mapOf("custom" to mapOf("issuableCurrencies" to listOf("USD"))))
            val bno = startNode(providedName = IOUFlow.allowedMembershipName, rpcUsers = listOf(user))
=======
            val issuerGBP = startNode(
                    providedName = ukBankName,
                    rpcUsers = listOf(manager),
                    additionalCordapps = listOf(FINANCE_CORDAPP.withConfig(mapOf("issuableCurrencies" to listOf("GBP"))))
            )
            val issuerUSD = startNode(
                    providedName = usaBankName,
                    rpcUsers = listOf(manager),
                    additionalCordapps = listOf(FINANCE_CORDAPP.withConfig(mapOf("issuableCurrencies" to listOf("USD"))))
            )
>>>>>>> 16453ebf

            notaryNode = defaultNotaryNode.get()
            aliceNode = alice.get()
            bobNode = bob.get()
            issuerNodeGBP = issuerGBP.get()
            issuerNodeUSD = issuerUSD.get()
            bnoNode = bno.get()

            arrayOf(notaryNode, aliceNode, bobNode, issuerNodeGBP, issuerNodeUSD, bnoNode).forEach {
                println("${it.nodeInfo.legalIdentities.first()} started on ${it.rpcAddress}")
            }

            when {
                options.has("S") -> startNormalSimulation()
                options.has("F") -> startErrorFlowsSimulation()
            }
        }
    }

    private fun setUpRPC() {
        // Register with alice to use alice's RPC proxy to create random events.
        val aliceClient = CordaRPCClient(aliceNode.rpcAddress)
        val aliceConnection = aliceClient.start(user.username, user.password)
        val aliceRPC = aliceConnection.proxy

        val bobClient = CordaRPCClient(bobNode.rpcAddress)
        val bobConnection = bobClient.start(user.username, user.password)
        val bobRPC = bobConnection.proxy

        val issuerClientGBP = CordaRPCClient(issuerNodeGBP.rpcAddress)
        val issuerGBPConnection = issuerClientGBP.start(manager.username, manager.password)
        val issuerRPCGBP = issuerGBPConnection.proxy

        val issuerClientUSD = CordaRPCClient(issuerNodeUSD.rpcAddress)
        val issuerUSDConnection = issuerClientUSD.start(manager.username, manager.password)
        val issuerRPCUSD = issuerUSDConnection.proxy

        RPCConnections.addAll(listOf(aliceConnection, bobConnection, issuerGBPConnection, issuerUSDConnection))
        issuers.putAll(mapOf(USD to issuerRPCUSD, GBP to issuerRPCGBP))

        parties.addAll(listOf(aliceNode.nodeInfo.legalIdentities.first() to aliceRPC,
                bobNode.nodeInfo.legalIdentities.first() to bobRPC,
                issuerNodeGBP.nodeInfo.legalIdentities.first() to issuerRPCGBP,
                issuerNodeUSD.nodeInfo.legalIdentities.first() to issuerRPCUSD))
    }

    private fun startSimulation(eventGenerator: EventGenerator, maxIterations: Int) {
        // Log to logger when flow finish.
        fun FlowHandle<AbstractCashFlow.Result>.log(seq: Int, name: String) {
            val out = "[$seq] $name $id :"
            returnValue.thenMatch({ (stx) ->
                Main.log.info("$out ${stx.id} ${(stx.tx.outputs.first().data as Cash.State).amount}") // XXX: Why Main's log?
            }, {
                Main.log.info("$out ${it.message}")
            })
        }

        for (i in 0..maxIterations) {
            Thread.sleep(1000)
            // Issuer requests.
            eventGenerator.issuerGenerator.map { request ->
                when (request) {
                    is IssueAndPaymentRequest -> issuers[request.amount.token]?.let {
                        println("${Instant.now()} [$i] ISSUING ${request.amount} with ref ${request.issueRef} to ${request.recipient}")
                        it.startFlow(::CashIssueAndPaymentFlow, request).log(i, "${request.amount.token}Issuer")
                    }
                    is ExitRequest -> issuers[request.amount.token]?.let {
                        println("${Instant.now()} [$i] EXITING ${request.amount} with ref ${request.issuerRef}")
                        it.startFlow(::CashExitFlow, request).log(i, "${request.amount.token}Exit")
                    }
                    else -> throw IllegalArgumentException("Unsupported command: $request")
                }
            }.generate(SplittableRandom())
            // Party pay requests.
            eventGenerator.moveCashGenerator.combine(Generator.pickOne(parties)) { request, (party, rpc) ->
                println("${Instant.now()} [$i] SENDING ${request.amount} from $party to ${request.recipient}")
                rpc.startFlow(::CashPaymentFlow, request).log(i, party.name.toString())
            }.generate(SplittableRandom())
        }
        println("Simulation completed")
    }

    private fun startNormalSimulation() {
        println("Running simulation mode ...")
        setUpRPC()
        notary = aliceNode.rpc.notaryIdentities().first()
        val eventGenerator = EventGenerator(
                parties = parties.map { it.first },
                notary = notary,
                currencies = listOf(GBP, USD)
        )
        val maxIterations = 100_000
        val anonymous = true
        // Pre allocate some money to each party.
        eventGenerator.parties.forEach {
            for (ref in 0..1) {
                for ((currency, issuer) in issuers) {
                    val amount = Amount(1_000_000, currency)
                    issuer.startFlow(::CashIssueAndPaymentFlow, amount, OpaqueBytes.of( ref.toByte() ),
                            it, anonymous, notary).returnValue.getOrThrow()
                }
            }
        }
        startSimulation(eventGenerator, maxIterations)
        onEnd()
    }

    private fun startErrorFlowsSimulation() {
        println("Running flows with errors simulation mode ...")
        setUpRPC()
        notary = aliceNode.rpc.notaryIdentities().first()
        val eventGenerator = ErrorFlowsEventGenerator(
                parties = parties.map { it.first },
                notary = notary,
                currencies = listOf(GBP, USD)
        )
        val maxIterations = 10_000
        startSimulation(eventGenerator, maxIterations)
        onEnd()
    }
}<|MERGE_RESOLUTION|>--- conflicted
+++ resolved
@@ -18,17 +18,11 @@
 import net.corda.finance.GBP
 import net.corda.finance.USD
 import net.corda.finance.contracts.asset.Cash
-import net.corda.finance.flows.AbstractCashFlow
-import net.corda.finance.flows.CashExitFlow
+import net.corda.finance.flows.*
 import net.corda.finance.flows.CashExitFlow.ExitRequest
-import net.corda.finance.flows.CashIssueAndPaymentFlow
 import net.corda.finance.flows.CashIssueAndPaymentFlow.IssueAndPaymentRequest
-<<<<<<< HEAD
 import net.corda.finance.schemas.CashSchemaV1
-=======
-import net.corda.finance.flows.CashPaymentFlow
 import net.corda.finance.internal.CashConfigDataFlow
->>>>>>> 16453ebf
 import net.corda.node.services.Permissions.Companion.startFlow
 import net.corda.sample.businessnetwork.iou.IOUFlow
 import net.corda.sample.businessnetwork.membership.flow.ObtainMembershipListContentFlow
@@ -81,12 +75,9 @@
         val portAllocation = PortAllocation.Incremental(20000)
         driver(DriverParameters(
                 portAllocation = portAllocation,
-<<<<<<< HEAD
                 extraCordappPackagesToScan = packagesOfClasses(CashIssueFlow::class, Cash::class, CashSchemaV1::class,
                         IOUFlow::class, ObtainMembershipListContentFlow::class),
-=======
                 cordappsForAllNodes = listOf(FINANCE_CORDAPP),
->>>>>>> 16453ebf
                 waitForAllNodesToFinish = true,
                 jmxPolicy = JmxPolicy(true)
         )) {
@@ -95,13 +86,6 @@
             val bob = startNode(providedName = BOB_NAME, rpcUsers = listOf(user))
             val ukBankName = CordaX500Name(organisation = "UK Bank Plc", locality = "London", country = "GB")
             val usaBankName = CordaX500Name(organisation = "USA Bank Corp", locality = "New York", country = "US")
-<<<<<<< HEAD
-            val issuerGBP = startNode(providedName = ukBankName, rpcUsers = listOf(manager),
-                    customOverrides = mapOf("custom" to mapOf("issuableCurrencies" to listOf("GBP"))))
-            val issuerUSD = startNode(providedName = usaBankName, rpcUsers = listOf(manager),
-                    customOverrides = mapOf("custom" to mapOf("issuableCurrencies" to listOf("USD"))))
-            val bno = startNode(providedName = IOUFlow.allowedMembershipName, rpcUsers = listOf(user))
-=======
             val issuerGBP = startNode(
                     providedName = ukBankName,
                     rpcUsers = listOf(manager),
@@ -112,7 +96,7 @@
                     rpcUsers = listOf(manager),
                     additionalCordapps = listOf(FINANCE_CORDAPP.withConfig(mapOf("issuableCurrencies" to listOf("USD"))))
             )
->>>>>>> 16453ebf
+            val bno = startNode(providedName = IOUFlow.allowedMembershipName, rpcUsers = listOf(user))
 
             notaryNode = defaultNotaryNode.get()
             aliceNode = alice.get()
