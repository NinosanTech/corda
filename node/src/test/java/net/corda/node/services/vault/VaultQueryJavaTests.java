--- conflicted
+++ resolved
@@ -85,16 +85,13 @@
 
     @Before
     public void setUp() {
-<<<<<<< HEAD
         List<String> cordappPackages = asList(
                 "net.corda.testing.internal.vault",
                 "net.corda.finance.contracts.asset",
                 CashSchemaV1.class.getPackage().getName(),
-                DummyLinearStateSchemaV1.class.getPackage().getName()
+                DummyLinearStateSchemaV1.class.getPackage().getName(),
+                SampleCashSchemaV2.class.getPackage().getName()
         );
-=======
-        List<String> cordappPackages = asList("net.corda.testing.internal.vault", "net.corda.finance.contracts.asset", CashSchemaV1.class.getPackage().getName(), SampleCashSchemaV2.class.getPackage().getName());
->>>>>>> 57a70fa1
         IdentityService identitySvc = makeTestIdentityService(MEGA_CORP.getIdentity(), DUMMY_CASH_ISSUER_INFO.getIdentity(), DUMMY_NOTARY.getIdentity());
         Pair<CordaPersistence, MockServices> databaseAndServices = makeTestDatabaseAndMockServices(
                 cordappPackages,
