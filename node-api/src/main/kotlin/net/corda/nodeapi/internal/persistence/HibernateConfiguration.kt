--- conflicted
+++ resolved
@@ -62,13 +62,11 @@
                     applyBasicType(MapBlobToNormalBlob, MapBlobToNormalBlob.name)
                 }
 
-<<<<<<< HEAD
                 // When connecting to SqlServer or Oracle, do we need to tell hibernate to use
                 // nationalised (i.e. Unicode) strings by default
                 val forceUnicodeForSqlServer = listOf(":oracle:", ":sqlserver:").any { jdbcUrl.contains(it, ignoreCase = true) }
                 enableGlobalNationalizedCharacterDataSupport(forceUnicodeForSqlServer)
-=======
->>>>>>> 121dbec8
+
                 return build()
             }
         }
@@ -232,11 +230,7 @@
             return "corda-blob"
         }
     }
-<<<<<<< HEAD
 }
 
 /** Allow Oracle database drivers ojdbc7.jar and ojdbc8.jar to deserialize classes from oracle.sql.converter package. */
 fun oracleJdbcDriverSerialFilter(clazz: Class<*>): Boolean = clazz.name.startsWith("oracle.sql.converter.")
-=======
-}
->>>>>>> 121dbec8
