/*
 * R3 Proprietary and Confidential
 *
 * Copyright (c) 2018 R3 Limited.  All rights reserved.
 *
 * The intellectual and technical concepts contained herein are proprietary to R3 and its suppliers and are protected by trade secret law.
 *
 * Distribution of this file or any portion thereof via any medium without the express permission of R3 is strictly prohibited.
 */

apply plugin: 'kotlin'
// Java Persistence API support: create no-arg constructor
// see: http://stackoverflow.com/questions/32038177/kotlin-with-jpa-default-constructor-hell
apply plugin: 'kotlin-jpa'
apply plugin: 'java'
apply plugin: 'net.corda.plugins.quasar-utils'
apply plugin: 'net.corda.plugins.publish-utils'
apply plugin: 'com.jfrog.artifactory'

description 'Corda node modules'

// Import private compile time constants
buildscript {
    def properties = new Properties()
    file("$projectDir/src/main/resources/build.properties").withInputStream { properties.load(it) }

    ext.jolokia_version = properties.getProperty('jolokiaAgentVersion')
}

//noinspection GroovyAssignabilityCheck
configurations {
    compile {
        // We don't need these because we already include netty-all.
        exclude group: 'io.netty', module: 'netty-transport'
        exclude group: 'io.netty', module: 'netty-handler'
    }

    integrationTestCompile.extendsFrom testCompile
    integrationTestRuntime.extendsFrom testRuntime
}

sourceSets {
    integrationTest {
        kotlin {
            compileClasspath += main.output + test.output
            runtimeClasspath += main.output + test.output
            srcDir file('src/integration-test/kotlin')
        }
        java {
            compileClasspath += main.output + test.output
            runtimeClasspath += main.output + test.output
            srcDir file('src/integration-test/java')
        }
        resources {
            srcDir file('src/integration-test/resources')
            srcDir file('../../testing/test-utils/src/main/resources')
        }
    }
}

// Use manual resource copying of log4j2.xml rather than source sets.
// This prevents problems in IntelliJ with regard to duplicate source roots.
processResources {
    from file("$rootDir/config/dev/log4j2.xml")
    from file("$rootDir/config/dev/jolokia-access.xml")
}

processTestResources {
    from file("$rootDir/config/test/jolokia-access.xml")
}

// To find potential version conflicts, run "gradle htmlDependencyReport" and then look in
// build/reports/project/dependencies/index.html for green highlighted parts of the tree.

dependencies {
    compile project(':node-api')
    compile project(":confidential-identities")
    compile project(':client:rpc')
    compile project(':tools:shell')
    compile "net.corda.plugins:cordform-common:$gradle_plugins_version"

    // Log4J: logging framework (with SLF4J bindings)
    compile "org.apache.logging.log4j:log4j-slf4j-impl:${log4j_version}"
    compile "org.apache.logging.log4j:log4j-web:${log4j_version}"
    compile "org.slf4j:jul-to-slf4j:$slf4j_version"

    compile "org.jetbrains.kotlin:kotlin-stdlib-jre8:$kotlin_version"
    compile "org.jetbrains.kotlin:kotlin-reflect:$kotlin_version"
    testCompile "org.jetbrains.kotlin:kotlin-test:$kotlin_version"

    compile "com.google.guava:guava:$guava_version"

    // JOpt: for command line flags.
    compile "net.sf.jopt-simple:jopt-simple:$jopt_simple_version"

    // Artemis: for reliable p2p message queues.
    // TODO: remove the forced update of commons-collections and beanutils when artemis updates them
    compile "org.apache.commons:commons-collections4:${commons_collections_version}"
    compile "commons-beanutils:commons-beanutils:${beanutils_version}"
    compile "org.apache.activemq:artemis-server:${artemis_version}"
    compile "org.apache.activemq:artemis-core-client:${artemis_version}"
    runtime ("org.apache.activemq:artemis-amqp-protocol:${artemis_version}") {
        // Gains our proton-j version from core module.
        exclude group: 'org.apache.qpid', module: 'proton-j'
    }

    // JAnsi: for drawing things to the terminal in nicely coloured ways.
    compile "org.fusesource.jansi:jansi:$jansi_version"

    // Manifests: for reading stuff from the manifest file
    compile "com.jcabi:jcabi-manifests:1.1"

    compile("com.intellij:forms_rt:7.0.3") {
        exclude group: "asm"
    }

    // Coda Hale's Metrics: for monitoring of key statistics
    compile "io.dropwizard.metrics:metrics-core:3.1.2"
    compile group: 'io.dropwizard.metrics', name: 'metrics-graphite', version: '3.1.2'

    // JimFS: in memory java.nio filesystem. Used for test and simulation utilities.
    compile "com.google.jimfs:jimfs:1.1"

    // TypeSafe Config: for simple and human friendly config files.
    compile "com.typesafe:config:$typesafe_config_version"

    // Unit testing helpers.
    testCompile "junit:junit:$junit_version"
    testCompile "org.assertj:assertj-core:${assertj_version}"
    testCompile 'com.github.stefanbirkner:system-rules:1.16.0'
    testCompile project(':test-utils')
    testCompile project(':client:jfx')
    testCompile project(':finance')

    // sample test schemas
    testCompile project(path: ':finance', configuration: 'testArtifacts')

    // For H2 database support in persistence
    compile "com.h2database:h2:$h2_version"

    // For the MySQLUniquenessProvider
    compile group: 'mysql', name: 'mysql-connector-java', version: '6.0.6'

    // SQL connection pooling library
    compile "com.zaxxer:HikariCP:${hikari_version}"

    // Hibernate: an object relational mapper for writing state objects to the database automatically.
    compile "org.hibernate:hibernate-core:$hibernate_version"
    compile "org.hibernate:hibernate-java8:$hibernate_version"

    // Capsule is a library for building independently executable fat JARs.
    // We only need this dependency to compile our Caplet against.
    compileOnly "co.paralleluniverse:capsule:$capsule_version"

    // Java Atomix: RAFT library
    compile 'io.atomix.copycat:copycat-client:1.2.3'
    compile 'io.atomix.copycat:copycat-server:1.2.3'
    compile 'io.atomix.catalyst:catalyst-netty:1.1.2'

    // Netty: All of it.
    compile "io.netty:netty-all:$netty_version"

    // OkHTTP: Simple HTTP library.
    compile "com.squareup.okhttp3:okhttp:$okhttp_version"

    // BFT-SMaRt
    compile 'commons-codec:commons-codec:1.10'
    compile 'com.github.bft-smart:library:master-v1.1-beta-g6215ec8-87'

    // Apache Shiro: authentication, authorization and session management.
    compile "org.apache.shiro:shiro-core:${shiro_version}"

    // Jsh: A SSH implementation for tunneling inbound traffic via a relay
    compile group: 'com.jcraft', name: 'jsch', version: '0.1.54'

    // Integration test helpers
    integrationTestCompile "junit:junit:$junit_version"
    integrationTestCompile "org.assertj:assertj-core:${assertj_version}"

    // AgentLoader: dynamic loading of JVM agents
    compile group: 'com.ea.agentloader', name: 'ea-agent-loader', version: "${eaagentloader_version}"

    // Jetty dependencies for NetworkMapClient test.
    // Web stuff: for HTTP[S] servlets
    testCompile "org.eclipse.jetty:jetty-servlet:${jetty_version}"
    testCompile "org.eclipse.jetty:jetty-webapp:${jetty_version}"
    testCompile "javax.servlet:javax.servlet-api:3.1.0"

    // Jersey for JAX-RS implementation for use in Jetty
    testCompile "org.glassfish.jersey.core:jersey-server:${jersey_version}"
    testCompile "org.glassfish.jersey.containers:jersey-container-servlet-core:${jersey_version}"
    testCompile "org.glassfish.jersey.containers:jersey-container-jetty-http:${jersey_version}"

<<<<<<< HEAD
    // Add runtime-only dependency on the JDBC driver for the specified DB provider (used in database integration tests)
    def DB_PROVIDER = System.getProperty("custom.databaseProvider")
    switch (DB_PROVIDER) {
        case null: //DB provider not provided, use default H2 driver (already in the classpath)
            break
        case "integration-sql-server" :
            runtime "com.microsoft.sqlserver:mssql-jdbc:6.2.1.jre8"
            break
        case "integration-azure-sql" :
            runtime "com.microsoft.sqlserver:mssql-jdbc:6.2.1.jre8"
            break
        case "integration-oracle" :
            runtime ("com.oracle.jdbc:ojdbc8:12.2.0.1") { //exclude unnecessary or conflicting libraries
                exclude group: "com.oracle.jdbc", module: "ucp"
                exclude group: "com.oracle.jdbc", module: "ons"
                exclude group: "com.oracle.jdbc", module: "xmlparserv2"
                exclude group: "com.oracle.jdbc", module: "xdb6"
                exclude group: "com.oracle.jdbc", module: "oraclepki"
                exclude group: "com.oracle.jdbc", module: "osdt_cert"
                exclude group: "com.oracle.jdbc", module: "osdt_core"
            }
            break
        case "integration-oracle-11" :
            runtime files("lib/ojdbc6.jar")
            break
        case "integration-postgres" :
            runtime "org.postgresql:postgresql:${postgresql_version}"
            break
        default:
            throw new GradleException('Unsupported DB provider: ' + DB_PROVIDER)
    }

    // Jolokia JVM monitoring agent
    runtime "org.jolokia:jolokia-jvm:${jolokia_version}:agent"
=======
    // Jolokia JVM monitoring agent, required to push logs through slf4j
    compile "org.jolokia:jolokia-jvm:${jolokia_version}:agent"
>>>>>>> 9a0a0e98
}

task integrationTest(type: Test) {
    testClassesDirs = sourceSets.integrationTest.output.classesDirs
    classpath = sourceSets.integrationTest.runtimeClasspath
}

jar {
    baseName 'corda-node'
}

publish {
    name jar.baseName
}<|MERGE_RESOLUTION|>--- conflicted
+++ resolved
@@ -191,7 +191,6 @@
     testCompile "org.glassfish.jersey.containers:jersey-container-servlet-core:${jersey_version}"
     testCompile "org.glassfish.jersey.containers:jersey-container-jetty-http:${jersey_version}"
 
-<<<<<<< HEAD
     // Add runtime-only dependency on the JDBC driver for the specified DB provider (used in database integration tests)
     def DB_PROVIDER = System.getProperty("custom.databaseProvider")
     switch (DB_PROVIDER) {
@@ -224,12 +223,8 @@
             throw new GradleException('Unsupported DB provider: ' + DB_PROVIDER)
     }
 
-    // Jolokia JVM monitoring agent
-    runtime "org.jolokia:jolokia-jvm:${jolokia_version}:agent"
-=======
     // Jolokia JVM monitoring agent, required to push logs through slf4j
     compile "org.jolokia:jolokia-jvm:${jolokia_version}:agent"
->>>>>>> 9a0a0e98
 }
 
 task integrationTest(type: Test) {
