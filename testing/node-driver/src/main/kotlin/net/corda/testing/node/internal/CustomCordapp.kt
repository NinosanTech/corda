package net.corda.testing.node.internal

import io.github.classgraph.ClassGraph
import net.corda.core.internal.*
import net.corda.core.internal.cordapp.CordappImpl
import net.corda.core.internal.cordapp.set
import net.corda.core.node.services.AttachmentFixup
import net.corda.core.serialization.SerializationWhitelist
import net.corda.core.utilities.contextLogger
import net.corda.core.utilities.debug
import net.corda.testing.core.internal.JarSignatureTestUtils.generateKey
import net.corda.testing.core.internal.JarSignatureTestUtils.containsKey
import net.corda.testing.core.internal.JarSignatureTestUtils.signJar
import java.nio.file.Path
import java.nio.file.Paths
import java.nio.file.attribute.FileTime
import java.time.Instant
import java.util.*
import java.util.concurrent.ConcurrentHashMap
import java.util.jar.Attributes
import java.util.jar.JarFile
import java.util.jar.JarOutputStream
import java.util.jar.Manifest
import java.util.zip.ZipEntry

/**
 * Represents a completely custom CorDapp comprising of resources taken from packages on the existing classpath, even including individual
 * disparate classes. The CorDapp metadata that's present in the MANIFEST can also be tailored.
 */
data class CustomCordapp(
        val packages: Set<String> = emptySet(),
        val name: String = "custom-cordapp",
        val versionId: Int = 1,
        val targetPlatformVersion: Int = PLATFORM_VERSION,
        val classes: Set<Class<*>> = emptySet(),
        val fixups: List<AttachmentFixup> = emptyList(),
        val signingInfo: SigningInfo? = null,
        override val config: Map<String, Any> = emptyMap()
) : TestCordappInternal() {

    override val jarFile: Path get() = getJarFile(this)

    override fun withConfig(config: Map<String, Any>): CustomCordapp = copy(config = config)

    override fun withOnlyJarContents(): CustomCordapp = CustomCordapp(packages = packages, classes = classes, fixups = fixups)

    fun signed(keyStorePath: Path? = null, numberOfSignatures: Int = 1, keyAlgorithm: String = "RSA"): CustomCordapp =
            copy(signingInfo = SigningInfo(keyStorePath, numberOfSignatures, keyAlgorithm))

    @VisibleForTesting
    internal fun packageAsJar(file: Path) {
        val classGraph = ClassGraph()
<<<<<<< HEAD
        if(packages.isNotEmpty()){
            classGraph.whitelistPaths(*packages.map { it.replace('.', '/') }.toTypedArray())
=======
        if (packages.isNotEmpty()) {
            classGraph.acceptPaths(*packages.map { it.replace('.', '/') }.toTypedArray())
>>>>>>> aaff9ce6
        }
        if (classes.isNotEmpty()) {
            classes.forEach { classGraph.addClassLoader(it.classLoader) }
            classGraph.acceptClasses(*classes.map { it.name }.toTypedArray())
        }

        classGraph.enableClassInfo().pooledScan().use { scanResult ->
            val whitelistService = SerializationWhitelist::class.java.name
            val whitelists = scanResult.getClassesImplementing(whitelistService)

            JarOutputStream(file.outputStream()).use { jos ->
                jos.addEntry(testEntry(JarFile.MANIFEST_NAME)) {
                    createTestManifest(name, versionId, targetPlatformVersion).write(jos)
                }
                if (whitelists.isNotEmpty()) {
                    jos.addEntry(directoryEntry("META-INF/services"))
                    jos.addEntry(testEntry("META-INF/services/$whitelistService")) {
                        jos.write(whitelists.names.joinToString(separator = "\r\n").toByteArray())
                    }
                }

                if (scanResult.allResources.isEmpty()){
                    throw ClassNotFoundException("Could not create jar file as the given package is not found on the classpath: ${packages.toList()[0]}")
                }

                // The same resource may be found in different locations (this will happen when running from gradle) so just
                // pick the first one found.
                scanResult.allResources.asMap().forEach { path, resourceList ->
                    jos.addEntry(testEntry(path), resourceList[0].open())
                }
            }
        }
    }

    internal fun createFixupJar(file: Path) {
        JarOutputStream(file.outputStream()).use { jos ->
            jos.addEntry(testEntry(JarFile.MANIFEST_NAME)) {
                createTestManifest(name, versionId, targetPlatformVersion).write(jos)
            }
            jos.addEntry(testEntry("META-INF/Corda-Fixups")) {
                fixups.filter { it.first.isNotEmpty() }.forEach { (source, target) ->
                    val data = source.joinToString(
                        separator = ",",
                        postfix = target.joinToString(
                            separator = ",",
                            prefix = "=>",
                            postfix = "\r\n"
                        )
                    )
                    jos.write(data.toByteArray())
                }
            }
        }
    }

    private fun signJar(jarFile: Path) {
        if (signingInfo != null) {
            val keyStorePathToUse = signingInfo.keyStorePath ?: defaultJarSignerDirectory.createDirectories()
            for (i in 1 .. signingInfo.numberOfSignatures) {
                val alias = "alias$i"
                val pwd = "secret!"
                if (!keyStorePathToUse.containsKey(alias, pwd)) {
                    keyStorePathToUse.generateKey(alias, pwd, "O=Test Company Ltd $i,OU=Test,L=London,C=GB", signingInfo.keyAlgorithm)
                }
                val pk = keyStorePathToUse.signJar(jarFile.toString(), alias, pwd)
                logger.debug { "Signed Jar: $jarFile with public key $pk" }
            }
        } else {
            logger.debug { "Unsigned Jar: $jarFile" }
        }
    }

    private fun createTestManifest(name: String, versionId: Int, targetPlatformVersion: Int): Manifest {
        val manifest = Manifest()

        // Mandatory manifest attribute. If not present, all other entries are silently skipped.
        manifest[Attributes.Name.MANIFEST_VERSION] = "1.0"

        manifest[CordappImpl.CORDAPP_CONTRACT_NAME]  = name
        manifest[CordappImpl.CORDAPP_CONTRACT_VERSION] = versionId.toString()
        manifest[CordappImpl.CORDAPP_WORKFLOW_NAME]  = name
        manifest[CordappImpl.CORDAPP_WORKFLOW_VERSION] = versionId.toString()
        manifest[CordappImpl.TARGET_PLATFORM_VERSION] = targetPlatformVersion.toString()

        return manifest
    }

    private fun testEntry(name: String): ZipEntry {
        return ZipEntry(name).setCreationTime(epochFileTime).setLastAccessTime(epochFileTime).setLastModifiedTime(epochFileTime)
    }

    private fun directoryEntry(name: String): ZipEntry {
        val directoryName = if (name.endsWith('/')) name else "$name/"
        return testEntry(directoryName).apply {
            method = ZipEntry.STORED
            compressedSize = 0
            size = 0
            crc = 0
        }
    }

    data class SigningInfo(val keyStorePath: Path?, val numberOfSignatures: Int, val keyAlgorithm: String)

    companion object {
        private val logger = contextLogger()
        private val epochFileTime = FileTime.from(Instant.EPOCH)
        private val cordappsDirectory: Path
        private val defaultJarSignerDirectory: Path
        private val whitespace = "\\s++".toRegex()
        private val cache = ConcurrentHashMap<CustomCordapp, Path>()

        init {
            val buildDir = Paths.get("build").toAbsolutePath()
            val timeDirName = getTimestampAsDirectoryName()
            cordappsDirectory = buildDir / "generated-custom-cordapps" / timeDirName
            defaultJarSignerDirectory = buildDir / "jar-signer" / timeDirName
        }

        fun getJarFile(cordapp: CustomCordapp): Path {
            // The CorDapp config is external to the jar and so can be ignored here
            return cache.computeIfAbsent(cordapp.copy(config = emptyMap())) {
                val filename = it.run { "${name.replace(whitespace, "-")}_${versionId}_${targetPlatformVersion}_${UUID.randomUUID()}.jar" }
                val jarFile = cordappsDirectory.createDirectories() / filename
                if (it.fixups.isNotEmpty()) {
                    it.createFixupJar(jarFile)
                } else if(it.packages.isNotEmpty() || it.classes.isNotEmpty() || it.fixups.isNotEmpty()) {
                        it.packageAsJar(jarFile)
                }
                it.signJar(jarFile)
                logger.debug { "$it packaged into $jarFile" }
                jarFile
            }
        }
    }
}<|MERGE_RESOLUTION|>--- conflicted
+++ resolved
@@ -50,13 +50,8 @@
     @VisibleForTesting
     internal fun packageAsJar(file: Path) {
         val classGraph = ClassGraph()
-<<<<<<< HEAD
-        if(packages.isNotEmpty()){
-            classGraph.whitelistPaths(*packages.map { it.replace('.', '/') }.toTypedArray())
-=======
         if (packages.isNotEmpty()) {
             classGraph.acceptPaths(*packages.map { it.replace('.', '/') }.toTypedArray())
->>>>>>> aaff9ce6
         }
         if (classes.isNotEmpty()) {
             classes.forEach { classGraph.addClassLoader(it.classLoader) }
