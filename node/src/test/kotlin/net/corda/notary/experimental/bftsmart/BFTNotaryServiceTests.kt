--- conflicted
+++ resolved
@@ -64,12 +64,8 @@
         @BeforeClass
         @JvmStatic
         fun before() {
-<<<<<<< HEAD
             IntegrationTest.globalSetUp() //Enterprise only - remote db setup
-            mockNet = InternalMockNetwork(cordappsForAllNodes = cordappsForPackages("net.corda.testing.contracts"))
-=======
             mockNet = InternalMockNetwork(cordappsForAllNodes = listOf(DUMMY_CONTRACTS_CORDAPP))
->>>>>>> c4b5ac2e
             val clusterSize = minClusterSize(1)
             val started = startBftClusterAndNode(clusterSize, mockNet)
             notary = started.first
