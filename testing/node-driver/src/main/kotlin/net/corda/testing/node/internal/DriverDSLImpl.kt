--- conflicted
+++ resolved
@@ -468,43 +468,23 @@
         val clusterAddress = portAllocation.nextHostAndPort()
 
         // Start the first node that will bootstrap the cluster
-<<<<<<< HEAD
-        val firstNodeFuture = startNode(
-                providedName = nodeNames[0],
-                rpcUsers = spec.rpcUsers,
-                verifierType = spec.verifierType,
-                customOverrides = notaryConfig(clusterAddress)
-=======
         val firstNodeFuture = startRegisteredNode(
                 nodeNames[0],
                 localNetworkMap,
                 spec.rpcUsers,
                 spec.verifierType,
-                customOverrides = notaryConfig(clusterAddress) + mapOf(
-                        "database.serverNameTablePrefix" to nodeNames[0].toString().replace(Regex("[^0-9A-Za-z]+"), "")
-                )
->>>>>>> 730fec2e
+                customOverrides = notaryConfig(clusterAddress)
         )
 
         // All other nodes will join the cluster
         val restNodeFutures = nodeNames.drop(1).map {
             val nodeAddress = portAllocation.nextHostAndPort()
-<<<<<<< HEAD
-            startNode(
-                    providedName = it,
-                    rpcUsers = spec.rpcUsers,
-                    verifierType = spec.verifierType,
-                    customOverrides = notaryConfig(nodeAddress, clusterAddress)
-=======
             startRegisteredNode(
                     it,
                     localNetworkMap,
                     spec.rpcUsers,
                     spec.verifierType,
-                    customOverrides = notaryConfig(nodeAddress, clusterAddress) + mapOf(
-                            "database.serverNameTablePrefix" to it.toString().replace(Regex("[^0-9A-Za-z]+"), "")
-                    )
->>>>>>> 730fec2e
+                    customOverrides = notaryConfig(nodeAddress, clusterAddress)
             )
         }
 
