--- conflicted
+++ resolved
@@ -93,14 +93,8 @@
         }
     }
 
-<<<<<<< HEAD
     @Test(timeout=300_000)
-	fun `x500 name with correct cn and extra attribute`() {
-=======
-    @Test
     fun `x500 name with correct cn and extra attribute`() {
-        Security.addProvider(BouncyCastleProvider())
->>>>>>> 42eca48a
         val acceptableNames = listOf("CN=Bank A TLS, UID=", "O=Bank A")
                 .map { GeneralSubtree(GeneralName(X500Name(it))) }.toTypedArray()
 
