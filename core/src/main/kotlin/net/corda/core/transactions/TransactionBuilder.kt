package net.corda.core.transactions

import co.paralleluniverse.strands.Strand
import net.corda.core.CordaInternal
import net.corda.core.DeleteForDJVM
import net.corda.core.contracts.*
import net.corda.core.crypto.CompositeKey
import net.corda.core.crypto.SecureHash
import net.corda.core.crypto.SignableData
import net.corda.core.crypto.SignatureMetadata
import net.corda.core.crypto.keys
import net.corda.core.identity.Party
import net.corda.core.internal.AttachmentWithContext
import net.corda.core.internal.FlowStateMachine
import net.corda.core.internal.StatePointerSearch
import net.corda.core.internal.ensureMinimumPlatformVersion
import net.corda.core.internal.isUploaderTrusted
import net.corda.core.node.NetworkParameters
import net.corda.core.node.ServiceHub
import net.corda.core.node.ServicesForResolution
import net.corda.core.node.ZoneVersionTooLowException
import net.corda.core.node.services.AttachmentId
import net.corda.core.node.services.KeyManagementService
import net.corda.core.serialization.SerializationContext
import net.corda.core.serialization.SerializationFactory
import net.corda.core.utilities.loggerFor
import java.security.PublicKey
import java.time.Duration
import java.time.Instant
import java.util.*
import kotlin.collections.ArrayList
import kotlin.collections.Collection
import kotlin.collections.List
import kotlin.collections.Map
import kotlin.collections.MutableList
import kotlin.collections.Set
import kotlin.collections.all
import kotlin.collections.any
import kotlin.collections.arrayListOf
import kotlin.collections.component1
import kotlin.collections.component2
import kotlin.collections.emptyList
import kotlin.collections.filter
import kotlin.collections.filterNot
import kotlin.collections.find
import kotlin.collections.flatMap
import kotlin.collections.flatten
import kotlin.collections.forEach
import kotlin.collections.groupBy
import kotlin.collections.intersect
import kotlin.collections.isNotEmpty
import kotlin.collections.listOf
import kotlin.collections.map
import kotlin.collections.mapNotNull
import kotlin.collections.none
import kotlin.collections.plus
import kotlin.collections.setOf
import kotlin.collections.single
import kotlin.collections.singleOrNull
import kotlin.collections.toList
import kotlin.collections.toMap
import kotlin.collections.toSet
import kotlin.collections.toSortedSet

/**
 * A TransactionBuilder is a transaction class that's mutable (unlike the others which are all immutable). It is
 * intended to be passed around contracts that may edit it by adding new states/commands. Then once the states
 * and commands are right, this class can be used as a holding bucket to gather signatures from multiple parties.
 *
 * The builder can be customised for specific transaction types, e.g. where additional processing is needed
 * before adding a state/command.
 *
 * @param notary Notary used for the transaction. If null, this indicates the transaction DOES NOT have a notary.
 * When this is set to a non-null value, an output state can be added by just passing in a [ContractState] – a
 * [TransactionState] with this notary specified will be generated automatically.
 */
@DeleteForDJVM
open class TransactionBuilder @JvmOverloads constructor(
        var notary: Party? = null,
        var lockId: UUID = (Strand.currentStrand() as? FlowStateMachine<*>)?.id?.uuid ?: UUID.randomUUID(),
        protected val inputs: MutableList<StateRef> = arrayListOf(),
        protected val attachments: MutableList<SecureHash> = arrayListOf(),
        protected val outputs: MutableList<TransactionState<ContractState>> = arrayListOf(),
        protected val commands: MutableList<Command<*>> = arrayListOf(),
        protected var window: TimeWindow? = null,
        protected var privacySalt: PrivacySalt = PrivacySalt(),
        protected val references: MutableList<StateRef> = arrayListOf(),
        protected val serviceHub: ServiceHub? = (Strand.currentStrand() as? FlowStateMachine<*>)?.serviceHub
) {

    private companion object {
        val logger = loggerFor<TransactionBuilder>()
    }

    private val inputsWithTransactionState = arrayListOf<TransactionState<ContractState>>()
    private val referencesWithTransactionState = arrayListOf<TransactionState<ContractState>>()

    companion object {
        private val log = contextLogger()
    }

    /**
     * Creates a copy of the builder.
     */
    fun copy(): TransactionBuilder {
        val t = TransactionBuilder(
                notary = notary,
                inputs = ArrayList(inputs),
                attachments = ArrayList(attachments),
                outputs = ArrayList(outputs),
                commands = ArrayList(commands),
                window = window,
                privacySalt = privacySalt,
                references = references,
                serviceHub = serviceHub
        )
        t.inputsWithTransactionState.addAll(this.inputsWithTransactionState)
        t.referencesWithTransactionState.addAll(this.referencesWithTransactionState)
        return t
    }

    // DOCSTART 1
    /** A more convenient way to add items to this transaction that calls the add* methods for you based on type */
    fun withItems(vararg items: Any) = apply {
        for (t in items) {
            when (t) {
                is StateAndRef<*> -> addInputState(t)
                is ReferencedStateAndRef<*> -> addReferenceState(t)
                is SecureHash -> addAttachment(t)
                is TransactionState<*> -> addOutputState(t)
                is StateAndContract -> addOutputState(t.state, t.contract)
                is ContractState -> throw UnsupportedOperationException("Removed as of V1: please use a StateAndContract instead")
                is Command<*> -> addCommand(t)
                is CommandData -> throw IllegalArgumentException("You passed an instance of CommandData, but that lacks the pubkey. You need to wrap it in a Command object first.")
                is TimeWindow -> setTimeWindow(t)
                is PrivacySalt -> setPrivacySalt(t)
                else -> throw IllegalArgumentException("Wrong argument type: ${t.javaClass}")
            }
        }
    }
    // DOCEND 1

    /**
     * Generates a [WireTransaction] from this builder, resolves any [AutomaticPlaceholderConstraint], and selects the attachments to use for this transaction.
     *
     * @returns A new [WireTransaction] that will be unaffected by further changes to this [TransactionBuilder].
     *
     * @throws ZoneVersionTooLowException if there are reference states and the zone minimum platform version is less than 4.
     */
    @Throws(MissingContractAttachments::class)
    fun toWireTransaction(services: ServicesForResolution): WireTransaction = toWireTransactionWithContext(services)

    @CordaInternal
    internal fun toWireTransactionWithContext(services: ServicesForResolution, serializationContext: SerializationContext? = null): WireTransaction {
        val referenceStates = referenceStates()
        if (referenceStates.isNotEmpty()) {
            services.ensureMinimumPlatformVersion(4, "Reference states")
        }

        val (allContractAttachments: Collection<SecureHash>, resolvedOutputs: List<TransactionState<ContractState>>) = selectContractAttachmentsAndOutputStateConstraints(services, serializationContext)

        // Final sanity check that all states have the correct constraints.
        for (state in (inputsWithTransactionState + resolvedOutputs)) {
            checkConstraintValidity(state)
        }

        return SerializationFactory.defaultFactory.withCurrentContext(serializationContext) {
            WireTransaction(
                    WireTransaction.createComponentGroups(
                            inputStates(),
                            resolvedOutputs,
                            commands,
                            (allContractAttachments + attachments).toSortedSet().toList(), // Sort the attachments to ensure transaction builds are stable.
                            notary,
                            window,
                            referenceStates),
                    privacySalt
            )
        }
    }

    /**
     * This method is responsible for selecting the contract versions to be used for the current transaction and resolve the output state [AutomaticPlaceholderConstraint]s.
     * The contract attachments are used to create a deterministic Classloader to deserialise the transaction and to run the contract verification.
     *
     * The selection logic depends on the Attachment Constraints of the input, output and reference states, also on the explicitly set attachments.
     * TODO also on the versions of the attachments of the transactions generating the input states. ( after we add versioning)
     */
    private fun selectContractAttachmentsAndOutputStateConstraints(
            services: ServicesForResolution, serializationContext: SerializationContext?): Pair<Collection<SecureHash>, List<TransactionState<ContractState>>> {

        // Determine the explicitly set contract attachments.
        val explicitAttachmentContracts: List<Pair<ContractClassName, SecureHash>> = this.attachments
                .map(services.attachments::openAttachment)
                .mapNotNull { it as? ContractAttachment }
                .flatMap { attch ->
                    attch.allContracts.map { it to attch.id }
                }

        // And fail early if there's more than 1 for a contract.
        require(explicitAttachmentContracts.isEmpty() || explicitAttachmentContracts.groupBy { (ctr, _) -> ctr }.all { (_, groups) -> groups.size == 1 }) { "Multiple attachments set for the same contract." }

        val explicitAttachmentContractsMap: Map<ContractClassName, SecureHash> = explicitAttachmentContracts.toMap()

        val inputContractGroups: Map<ContractClassName, List<TransactionState<ContractState>>> = inputsWithTransactionState.groupBy { it.contract }
        val outputContractGroups: Map<ContractClassName, List<TransactionState<ContractState>>> = outputs.groupBy { it.contract }

        val allContracts: Set<ContractClassName> = inputContractGroups.keys + outputContractGroups.keys

        // Handle reference states.
        // Filter out all contracts that might have been already used by 'normal' input or output states.
        val referenceStateGroups: Map<ContractClassName, List<TransactionState<ContractState>>> = referencesWithTransactionState.groupBy { it.contract }
        val refStateContractAttachments: List<AttachmentId> = referenceStateGroups
                .filterNot { it.key in allContracts }
                .map { refStateEntry ->
                    selectAttachmentThatSatisfiesConstraints(true, refStateEntry.key, refStateEntry.value.map { it.constraint }, services)
                }

        // For each contract, resolve the AutomaticPlaceholderConstraint, and select the attachment.
        val contractAttachmentsAndResolvedOutputStates: List<Pair<AttachmentId, List<TransactionState<ContractState>>?>> = allContracts.toSet().map { ctr ->
            handleContract(ctr, inputContractGroups[ctr], outputContractGroups[ctr], explicitAttachmentContractsMap[ctr], serializationContext, services)
        }

        val resolvedStates: List<TransactionState<ContractState>> = contractAttachmentsAndResolvedOutputStates.mapNotNull { it.second }.flatten()

        // The output states need to preserve the order in which they were added.
        val resolvedOutputStatesInTheOriginalOrder: List<TransactionState<ContractState>> = outputStates().map { os -> resolvedStates.find { rs -> rs.data == os.data && rs.encumbrance == os.encumbrance}!! }

        val attachments: Collection<AttachmentId> = contractAttachmentsAndResolvedOutputStates.map { it.first } + refStateContractAttachments

        return Pair(attachments, resolvedOutputStatesInTheOriginalOrder)
    }

    private val automaticConstraints = setOf(AutomaticPlaceholderConstraint, AutomaticHashConstraint)

    /**
     * Selects an attachment and resolves the constraints for the output states with [AutomaticPlaceholderConstraint].
     *
     * This is the place where the complex logic of the upgradability of contracts and constraint propagation is handled.
     *
     * * For contracts that *are not* annotated with @[NoConstraintPropagation], this will attempt to determine a constraint for the output states
     * that is a valid transition from all the constraints of the input states.
     *
     * * For contracts that *are* annotated with @[NoConstraintPropagation], this enforces setting an explicit output constraint.
     *
     * * For states with the [HashAttachmentConstraint], if an attachment with that hash is installed on the current node, then it will be inherited by the output states and selected for the transaction.
     * Otherwise a [MissingContractAttachments] is thrown.
     *
     * * For input states with [WhitelistedByZoneAttachmentConstraint] or a [AlwaysAcceptAttachmentConstraint] implementations, then the currently installed cordapp version is used.
     */
    private fun handleContract(
            contractClassName: ContractClassName,
            inputStates: List<TransactionState<ContractState>>?,
            outputStates: List<TransactionState<ContractState>>?,
            explicitContractAttachment: AttachmentId?,
            serializationContext: SerializationContext?,
            services: ServicesForResolution
    ): Pair<AttachmentId, List<TransactionState<ContractState>>?> {
        val inputsAndOutputs = (inputStates ?: emptyList()) + (outputStates ?: emptyList())

        // Determine if there are any HashConstraints that pin the version of a contract. If there are, check if we trust them.
        val hashAttachments = inputsAndOutputs
                .filter { it.constraint is HashAttachmentConstraint }
                .map { state ->
                    val attachment = services.attachments.openAttachment((state.constraint as HashAttachmentConstraint).attachmentId)
                    if (attachment == null || attachment !is ContractAttachment || !isUploaderTrusted(attachment.uploader)) {
                        // This should never happen because these are input states that should have been validated already.
                        throw MissingContractAttachments(listOf(state))
                    }
                    attachment
                }.toSet()

        // Check that states with the HashConstraint don't conflict between themselves or with an explicitly set attachment.
        require(hashAttachments.size <= 1) {
            "Transaction was built with $contractClassName states with multiple HashConstraints. This is illegal, because it makes it impossible to validate with a single version of the contract code."
        }
        if (explicitContractAttachment != null && hashAttachments.singleOrNull() != null) {
            require(explicitContractAttachment == (hashAttachments.single() as ContractAttachment).attachment.id) {
                "An attachment has been explicitly set for contract $contractClassName in the transaction builder which conflicts with the HashConstraint of a state."
            }
        }

        // This will contain the hash of the JAR that *has* to be used by this Transaction, because it is explicit. Or null if none.
        val forcedAttachmentId = explicitContractAttachment ?: hashAttachments.singleOrNull()?.id

        fun selectAttachment() = selectAttachmentThatSatisfiesConstraints(
                false,
                contractClassName,
                inputsAndOutputs.map { it.constraint }.toSet().filterNot { it in automaticConstraints },
                services)

        // This will contain the hash of the JAR that will be used by this Transaction.
        val selectedAttachmentId = forcedAttachmentId ?: selectAttachment()

<<<<<<< HEAD
        val attachmentToUse = services.attachments.openAttachment(selectedAttachmentId)?.let { it as ContractAttachment }
                ?: throw IllegalArgumentException("Contract attachment $selectedAttachmentId for $contractClassName is missing.")

        // For Exit transactions (no output states) there is no need to resolve the output constraints.
        if (outputStates == null) {
            return Pair(selectedAttachmentId, null)
        }

        // If there are no automatic constraints, there is nothing to resolve.
        if (outputStates.none { it.constraint in automaticConstraints }) {
            return Pair(selectedAttachmentId, outputStates)
=======
        return when {
            attachmentSigners.isEmpty() -> HashAttachmentConstraint(attachmentId)
            else -> {
                // Auto downgrade: signature constraints only available with a corda network minimum platform version of >= 4
                if (services.networkParameters.minimumPlatformVersion < 4) {
                    log.warn("Signature constraints not available on network requiring a minimum platform version of ${services.networkParameters.minimumPlatformVersion}")
                    if (useWhitelistedByZoneAttachmentConstraint(state.contract, services.networkParameters)) {
                        log.warn("Reverting back to using whitelisted zone constraints")
                        WhitelistedByZoneAttachmentConstraint
                    }
                    else {
                        log.warn("Reverting back to using hash constraints")
                        HashAttachmentConstraint(attachmentId)
                    }
                }
                else makeSignatureAttachmentConstraint(attachmentSigners)
            }
>>>>>>> 74c80aaf
        }

        // The final step is to resolve AutomaticPlaceholderConstraint.
        val automaticConstraintPropagation = contractClassName.contractHasAutomaticConstraintPropagation(serializationContext?.deserializationClassLoader)

        // When automaticConstraintPropagation is disabled for a contract, output states must an explicit Constraint.
        require(automaticConstraintPropagation) { "Contract $contractClassName was marked with @NoConstraintPropagation, which means the constraint of the output states has to be set explicitly." }

        // This is the logic to determine the constraint which will replace the AutomaticPlaceholderConstraint.
        val defaultOutputConstraint = selectAttachmentConstraint(contractClassName, inputStates, attachmentToUse, services)

        // Sanity check that the selected attachment actually passes.
        val constraintAttachment = AttachmentWithContext(attachmentToUse, contractClassName, services.networkParameters.whitelistedContractImplementations)
        require(defaultOutputConstraint.isSatisfiedBy(constraintAttachment)) { "Selected output constraint: $defaultOutputConstraint not satisfying $selectedAttachmentId" }

        val resolvedOutputStates = outputStates.map {
            val outputConstraint = it.constraint
            if (outputConstraint in automaticConstraints) {
                it.copy(constraint = defaultOutputConstraint)
            } else {
                // If the constraint on the output state is already set, and is not a valid transition or can't be transitioned, then fail early.
                inputStates?.forEach { input ->
                    require(outputConstraint.canBeTransitionedFrom(input.constraint, attachmentToUse)) { "Output state constraint $outputConstraint cannot be transitions from ${input.constraint}" }
                }
                require(outputConstraint.isSatisfiedBy(constraintAttachment)) { "Output state constraint check fails. $outputConstraint" }
                it
            }
        }

        return Pair(selectedAttachmentId, resolvedOutputStates)
    }

    /**
     * If there are multiple input states with different constraints then run the constraint intersection logic to determine the resulting output constraint.
     * For issuing transactions where the attachmentToUse is JarSigned, then default to the SignatureConstraint with all the signatures.
     * TODO - in the future this step can actually create a new ContractAttachment by merging 2 signed jars of the same version.
     */
    private fun selectAttachmentConstraint(
            contractClassName: ContractClassName,
            inputStates: List<TransactionState<ContractState>>?,
            attachmentToUse: ContractAttachment,
            services: ServicesForResolution): AttachmentConstraint = when {
        inputStates != null -> attachmentConstraintsTransition(inputStates.groupBy { it.constraint }.keys, attachmentToUse)
        useWhitelistedByZoneAttachmentConstraint(contractClassName, services.networkParameters) -> WhitelistedByZoneAttachmentConstraint
        attachmentToUse.signers.isNotEmpty() -> makeSignatureAttachmentConstraint(attachmentToUse.signers)
        else -> HashAttachmentConstraint(attachmentToUse.id)
    }

    /**
     * Given a set of [AttachmentConstraint]s, this function implements the rules on how constraints can evolve.
     *
     * This should be an exhaustive check, and should mirror [AttachmentConstraint.canBeTransitionedFrom].
     *
     * TODO - once support for third party signing is added, it should be implemented here. ( a constraint with 2 signatures is less restrictive than a constraint with 1 more signature)
     */
    private fun attachmentConstraintsTransition(constraints: Set<AttachmentConstraint>, attachmentToUse: ContractAttachment): AttachmentConstraint = when {

        // Sanity check.
        constraints.isEmpty() -> throw IllegalArgumentException("Cannot transition from no constraints.")

        // When all input states have the same constraint.
        constraints.size == 1 -> constraints.single()

        // Fail when combining the insecure AlwaysAcceptAttachmentConstraint with something else. The size must be at least 2 at this point.
        constraints.any { it is AlwaysAcceptAttachmentConstraint } ->
            throw IllegalArgumentException("Can't mix the AlwaysAcceptAttachmentConstraint with a secure constraint in the same transaction. This can be used to hide insecure transitions.")

        // Multiple states with Hash constraints with different hashes. This should not happen as we checked already.
        constraints.all { it is HashAttachmentConstraint } ->
            throw IllegalArgumentException("Cannot mix HashConstraints with different hashes in the same transaction.")

        // The HashAttachmentConstraint is the strongest constraint, so it wins when mixed with anything. As long as the actual constraints pass.
        // TODO - this could change if we decide to introduce a way to gracefully migrate from the Hash Constraint to the Signature Constraint.
        constraints.any { it is HashAttachmentConstraint } -> constraints.find { it is HashAttachmentConstraint }!!

        // TODO, we don't currently support mixing signature constraints with different signers. This will change once we introduce third party signers.
        constraints.all { it is SignatureAttachmentConstraint } ->
            throw IllegalArgumentException("Cannot mix SignatureAttachmentConstraints signed by different parties in the same transaction.")

        // This ensures a smooth migration from the Whitelist Constraint, given that for the transaction to be valid it still has to pass both constraints.
        // The transition is possible only when the SignatureConstraint contains ALL signers from the attachment.
        constraints.any { it is SignatureAttachmentConstraint } && constraints.any { it is WhitelistedByZoneAttachmentConstraint } -> {
            val signatureConstraint = constraints.mapNotNull { it as? SignatureAttachmentConstraint }.single()
            when {
                attachmentToUse.signers.isEmpty() -> throw IllegalArgumentException("Cannot mix a state with the WhitelistedByZoneAttachmentConstraint and a state with the SignatureAttachmentConstraint, when the latest attachment is not signed. Please contact your Zone operator.")
                signatureConstraint.key.keys.containsAll(attachmentToUse.signers) -> signatureConstraint
                else -> throw IllegalArgumentException("Attempting to transition a WhitelistedByZoneAttachmentConstraint state backed by an attachment signed by multiple parties to a weaker SignatureConstraint that does not require all those signatures. Please contact your Zone operator.")
            }
        }

        else -> throw IllegalArgumentException("Unexpected constraints $constraints.")
    }

    private fun makeSignatureAttachmentConstraint(attachmentSigners: List<PublicKey>) =
            SignatureAttachmentConstraint(CompositeKey.Builder().addKeys(attachmentSigners.map { it }).build())

    /**
     * This method should only be called for upgradeable contracts.
     *
     * For now we use the currently installed CorDapp version.
     * TODO - When the SignatureConstraint and contract version logic is in, this will need to query the attachments table and find the latest one that satisfies all constraints.
     * TODO - select a version of the contract that is no older than the one from the previous transactions.
     */
    private fun selectAttachmentThatSatisfiesConstraints(isReference: Boolean, contractClassName: String, constraints: List<AttachmentConstraint>, services: ServicesForResolution): AttachmentId {
        require(constraints.none { it in automaticConstraints })
        require(isReference || constraints.none { it is HashAttachmentConstraint })
        return services.cordappProvider.getContractAttachmentID(contractClassName)!!
    }

    private fun useWhitelistedByZoneAttachmentConstraint(contractClassName: ContractClassName, networkParameters: NetworkParameters) = contractClassName in networkParameters.whitelistedContractImplementations.keys

    @Throws(AttachmentResolutionException::class, TransactionResolutionException::class)
    fun toLedgerTransaction(services: ServiceHub) = toWireTransaction(services).toLedgerTransaction(services)

    internal fun toLedgerTransactionWithContext(services: ServicesForResolution, serializationContext: SerializationContext): LedgerTransaction {
        return toWireTransactionWithContext(services, serializationContext).toLedgerTransaction(services)
    }

    @Throws(AttachmentResolutionException::class, TransactionResolutionException::class, TransactionVerificationException::class)
    fun verify(services: ServiceHub) {
        toLedgerTransaction(services).verify()
    }

    private fun checkNotary(stateAndRef: StateAndRef<*>) {
        val notary = stateAndRef.state.notary
        require(notary == this.notary) {
            "Input state requires notary \"$notary\" which does not match the transaction notary \"${this.notary}\"."
        }
    }

    // This check is performed here as well as in BaseTransaction.
    private fun checkForInputsAndReferencesOverlap() {
        val intersection = inputs intersect references
        require(intersection.isEmpty()) {
            "A StateRef cannot be both an input and a reference input in the same transaction."
        }
    }

    private fun checkReferencesUseSameNotary() = referencesWithTransactionState.map { it.notary }.toSet().size == 1

    /**
     * If any inputs or outputs added to the [TransactionBuilder] contain [StatePointer]s, then this method can be
     * optionally called to resolve those [StatePointer]s to [StateAndRef]s. The [StateAndRef]s are then added as
     * reference states to the transaction. The effect is that the referenced data is carried along with the
     * transaction. This may or may not be appropriate in all circumstances, which is why calling this method is
     * optional.
     *
     * If this method is called outside the context of a flow, a [ServiceHub] instance must be passed to this method
     * for it to be able to resolve [StatePointer]s. Usually for a unit test, this will be an instance of mock services.
     *
     * @param serviceHub a [ServiceHub] instance needed for performing vault queries.
     *
     * @throws IllegalStateException if no [ServiceHub] is provided and no flow context is available.
     */
    private fun resolveStatePointers(transactionState: TransactionState<*>) {
        val contractState = transactionState.data
        // Find pointers in all inputs and outputs.
        val inputAndOutputPointers = StatePointerSearch(contractState).search()
        // Queue up the pointers to resolve.
        val statePointerQueue = ArrayDeque<StatePointer<*>>().apply { addAll(inputAndOutputPointers) }
        // Recursively resolve all pointers.
        while (statePointerQueue.isNotEmpty()) {
            val nextStatePointer = statePointerQueue.pop()
            if (serviceHub != null) {
                val resolvedStateAndRef = nextStatePointer.resolve(serviceHub)
                // Don't add dupe reference states because CoreTransaction doesn't allow it.
                if (resolvedStateAndRef.ref !in referenceStates()) {
                    addReferenceState(resolvedStateAndRef.referenced())
                }
            } else {
                logger.warn("WARNING: You must pass in a ServiceHub reference to TransactionBuilder to resolve " +
                        "state pointers outside of flows. If you are writing a unit test then pass in a " +
                        "MockServices instance.")
                return
            }
        }
    }

    /**
     * Adds a reference input [StateRef] to the transaction.
     *
     * Note: Reference states are only supported on Corda networks running a minimum platform version of 4.
     * [toWireTransaction] will throw an [IllegalStateException] if called in such an environment.
     */
    open fun addReferenceState(referencedStateAndRef: ReferencedStateAndRef<*>) = apply {
        val stateAndRef = referencedStateAndRef.stateAndRef
        referencesWithTransactionState.add(stateAndRef.state)

        // It is likely the case that users of reference states do not have permission to change the notary assigned
        // to a reference state. Even if users _did_ have this permission the result would likely be a bunch of
        // notary change races. As such, if a reference state is added to a transaction which is assigned to a
        // different notary to the input and output states then all those inputs and outputs must be moved to the
        // notary which the reference state uses.
        //
        // If two or more reference states assigned to different notaries are added to a transaction then it follows
        // that this transaction likely _cannot_ be committed to the ledger as it unlikely that the party using the
        // reference state can change the assigned notary for one of the reference states.
        //
        // As such, if reference states assigned to multiple different notaries are added to a transaction builder
        // then the check below will fail.
        check(checkReferencesUseSameNotary()) {
            "Transactions with reference states using multiple different notaries are currently unsupported."
        }

        // State Pointers are recursively resolved. NOTE: That this might be expensive.
        // TODO: Add support for making recursive resolution optional if it becomes an issue.
        resolveStatePointers(stateAndRef.state)

        checkNotary(stateAndRef)
        references.add(stateAndRef.ref)
        checkForInputsAndReferencesOverlap()
    }

    /** Adds an input [StateRef] to the transaction. */
    open fun addInputState(stateAndRef: StateAndRef<*>) = apply {
        checkNotary(stateAndRef)
        inputs.add(stateAndRef.ref)
        inputsWithTransactionState.add(stateAndRef.state)
        resolveStatePointers(stateAndRef.state)
        return this
    }

    /** Adds an attachment with the specified hash to the TransactionBuilder. */
    fun addAttachment(attachmentId: SecureHash) = apply {
        attachments.add(attachmentId)
    }

    /** Adds an output state to the transaction. */
    fun addOutputState(state: TransactionState<*>) = apply {
        outputs.add(state)
        resolveStatePointers(state)
        return this
    }

    /** Adds an output state, with associated contract code (and constraints), and notary, to the transaction. */
    @JvmOverloads
    fun addOutputState(
            state: ContractState,
            contract: ContractClassName = requireNotNull(state.requiredContractClassName) {
                //TODO: add link to docsite page, when there is one.
"""
Unable to infer Contract class name because state class ${state::class.java.name} is not annotated with
@BelongsToContract, and does not have an enclosing class which implements Contract. Either annotate ${state::class.java.name}
with @BelongsToContract, or supply an explicit contract parameter to addOutputState().
""".trimIndent().replace('\n', ' ')
            },
            notary: Party, encumbrance: Int? = null,
            constraint: AttachmentConstraint = AutomaticPlaceholderConstraint
    ) = addOutputState(TransactionState(state, contract, notary, encumbrance, constraint))

    /** A default notary must be specified during builder construction to use this method */
    @JvmOverloads
    fun addOutputState(
            state: ContractState,
            contract: ContractClassName = requireNotNull(state.requiredContractClassName) {
                //TODO: add link to docsite page, when there is one.
"""
Unable to infer Contract class name because state class ${state::class.java.name} is not annotated with
@BelongsToContract, and does not have an enclosing class which implements Contract. Either annotate ${state::class.java.name}
with @BelongsToContract, or supply an explicit contract parameter to addOutputState().
""".trimIndent().replace('\n', ' ')
            },
            constraint: AttachmentConstraint = AutomaticPlaceholderConstraint
    ) = apply {
        checkNotNull(notary) {
            "Need to specify a notary for the state, or set a default one on TransactionBuilder initialisation"
        }
        addOutputState(state, contract, notary!!, constraint = constraint)
    }

    /** Adds a [Command] to the transaction. */
    fun addCommand(arg: Command<*>) = apply {
        commands.add(arg)
    }

    /**
     * Adds a [Command] to the transaction, specified by the encapsulated [CommandData] object and required list of
     * signing [PublicKey]s.
     */
    fun addCommand(data: CommandData, vararg keys: PublicKey) = addCommand(Command(data, listOf(*keys)))

    fun addCommand(data: CommandData, keys: List<PublicKey>) = addCommand(Command(data, keys))

    /**
     * Sets the [TimeWindow] for this transaction, replacing the existing [TimeWindow] if there is one. To be valid, the
     * transaction must then be signed by the notary service within this window of time. In this way, the notary acts as
     * the Timestamp Authority.
     */
    fun setTimeWindow(timeWindow: TimeWindow) = apply {
        check(notary != null) { "Only notarised transactions can have a time-window" }
        window = timeWindow
    }

    /**
     * The [TimeWindow] for the transaction can also be defined as [time] +/- [timeTolerance]. The tolerance should be
     * chosen such that your code can finish building the transaction and sending it to the Timestamp Authority within
     * that window of time, taking into account factors such as network latency. Transactions being built by a group of
     * collaborating parties may therefore require a higher time tolerance than a transaction being built by a single
     * node.
     */
    fun setTimeWindow(time: Instant, timeTolerance: Duration) = setTimeWindow(TimeWindow.withTolerance(time, timeTolerance))

    fun setPrivacySalt(privacySalt: PrivacySalt) = apply {
        this.privacySalt = privacySalt
    }

    /** Returns an immutable list of input [StateRef]s. */
    fun inputStates(): List<StateRef> = ArrayList(inputs)

    /** Returns an immutable list of reference input [StateRef]s. */
    fun referenceStates(): List<StateRef> = ArrayList(references)

    /** Returns an immutable list of attachment hashes. */
    fun attachments(): List<SecureHash> = ArrayList(attachments)

    /** Returns an immutable list of output [TransactionState]s. */
    fun outputStates(): List<TransactionState<*>> = ArrayList(outputs)

    /** Returns an immutable list of [Command]s. */
    fun commands(): List<Command<*>> = ArrayList(commands)

    /**
     * Sign the built transaction and return it. This is an internal function for use by the service hub, please use
     * [ServiceHub.signInitialTransaction] instead.
     */
    fun toSignedTransaction(keyManagementService: KeyManagementService,
                            publicKey: PublicKey,
                            signatureMetadata: SignatureMetadata,
                            services: ServicesForResolution): SignedTransaction {
        val wtx = toWireTransaction(services)
        val signableData = SignableData(wtx.id, signatureMetadata)
        val sig = keyManagementService.sign(signableData, publicKey)
        return SignedTransaction(wtx, listOf(sig))
    }
}<|MERGE_RESOLUTION|>--- conflicted
+++ resolved
@@ -292,7 +292,6 @@
         // This will contain the hash of the JAR that will be used by this Transaction.
         val selectedAttachmentId = forcedAttachmentId ?: selectAttachment()
 
-<<<<<<< HEAD
         val attachmentToUse = services.attachments.openAttachment(selectedAttachmentId)?.let { it as ContractAttachment }
                 ?: throw IllegalArgumentException("Contract attachment $selectedAttachmentId for $contractClassName is missing.")
 
@@ -304,25 +303,6 @@
         // If there are no automatic constraints, there is nothing to resolve.
         if (outputStates.none { it.constraint in automaticConstraints }) {
             return Pair(selectedAttachmentId, outputStates)
-=======
-        return when {
-            attachmentSigners.isEmpty() -> HashAttachmentConstraint(attachmentId)
-            else -> {
-                // Auto downgrade: signature constraints only available with a corda network minimum platform version of >= 4
-                if (services.networkParameters.minimumPlatformVersion < 4) {
-                    log.warn("Signature constraints not available on network requiring a minimum platform version of ${services.networkParameters.minimumPlatformVersion}")
-                    if (useWhitelistedByZoneAttachmentConstraint(state.contract, services.networkParameters)) {
-                        log.warn("Reverting back to using whitelisted zone constraints")
-                        WhitelistedByZoneAttachmentConstraint
-                    }
-                    else {
-                        log.warn("Reverting back to using hash constraints")
-                        HashAttachmentConstraint(attachmentId)
-                    }
-                }
-                else makeSignatureAttachmentConstraint(attachmentSigners)
-            }
->>>>>>> 74c80aaf
         }
 
         // The final step is to resolve AutomaticPlaceholderConstraint.
