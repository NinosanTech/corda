--- conflicted
+++ resolved
@@ -59,15 +59,12 @@
     private val jarDirs by string().list().optional().withDefaultValue(Defaults.jarDirs)
     private val cordappDirectories by string().mapValid(::toPath).list().optional()
     private val cordappSignerKeyFingerprintBlacklist by string().list().optional().withDefaultValue(Defaults.cordappSignerKeyFingerprintBlacklist)
-<<<<<<< HEAD
     private val cryptoServiceName by enum(SupportedCryptoServices::class).optional()
     private val cryptoServiceConf by string().mapValid(::toPath).optional()
     private val freshIdentitiesConfiguration by nested(FreshIdentitiesConfigurationSpec).optional()
     private val disableFreshIdentitiesWarning by boolean().optional().withDefaultValue(false)
     private val cryptoServiceTimeout by duration().optional().withDefaultValue(Defaults.cryptoServiceTimeout)
-=======
     private val blacklistedAttachmentSigningKeys by string().list().optional().withDefaultValue(Defaults.blacklistedAttachmentSigningKeys)
->>>>>>> 4e6edd01
     @Suppress("unused")
     private val custom by nestedObject().optional()
     private val relay by nested(RelayConfigurationSpec).optional()
@@ -131,7 +128,6 @@
                     h2port = config[h2port],
                     jarDirs = config[jarDirs],
                     cordappDirectories = cordappDirectories.map { baseDirectoryPath.resolve(it) },
-<<<<<<< HEAD
                     cordappSignerKeyFingerprintBlacklist = config[cordappSignerKeyFingerprintBlacklist],
                     cryptoServiceName = config[cryptoServiceName],
                     cryptoServiceConf = config[cryptoServiceConf],
@@ -142,11 +138,8 @@
                     enableSNI = config[enableSNI],
                     useOpenSsl = config[useOpenSsl],
                     graphiteOptions = config[graphiteOptions],
-                    enterpriseConfiguration = config[enterpriseConfiguration]
-=======
-                    cordappSignerKeyFingerprintBlacklist = configuration[cordappSignerKeyFingerprintBlacklist],
+                    enterpriseConfiguration = config[enterpriseConfiguration],
                     blacklistedAttachmentSigningKeys = configuration[blacklistedAttachmentSigningKeys]
->>>>>>> 4e6edd01
             ))
         } catch (e: Exception) {
             return when (e) {
