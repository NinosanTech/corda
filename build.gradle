--- conflicted
+++ resolved
@@ -70,12 +70,8 @@
     ext.shiro_version = '1.4.0'
     ext.shadow_version = '2.0.4'
     ext.artifactory_plugin_version = constants.getProperty('artifactoryPluginVersion')
-<<<<<<< HEAD
     ext.hikari_version = '2.5.1'
-    ext.liquibase_version = '3.6.2'
-=======
     ext.liquibase_version = '3.5.5'
->>>>>>> dbc10884
     ext.artifactory_contextUrl = 'https://ci-artifactory.corda.r3cev.com/artifactory'
     ext.snake_yaml_version = constants.getProperty('snakeYamlVersion')
     ext.docker_compose_rule_version = '0.33.0'
