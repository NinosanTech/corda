--- conflicted
+++ resolved
@@ -28,12 +28,6 @@
 
 class Flow<A>(val fiber: FlowStateMachineImpl<A>, val resultFuture: OpenFuture<Any?>)
 
-<<<<<<< HEAD
-class NonResidentFlow(val runId: StateMachineRunId, val checkpoint: Checkpoint) {
-    val resultFuture: OpenFuture<Any?> = openFuture()
-
-    val externalEvents = mutableListOf<Event.DeliverSessionMessage>()
-=======
 data class NonResidentFlow(
     val runId: StateMachineRunId,
     var checkpoint: Checkpoint,
@@ -41,7 +35,6 @@
     val resumable: Boolean = true
 ) {
     val events = mutableListOf<ExternalEvent>()
->>>>>>> f280ec9f
 
     fun addExternalEvent(message: ExternalEvent) {
         events.add(message)
@@ -77,24 +70,13 @@
             }
             else -> nonResidentFlow.checkpoint
         }
-<<<<<<< HEAD
-        return createFlowFromCheckpoint(nonResidentFlow.runId, checkpoint, nonResidentFlow.resultFuture)
-=======
         return createFlowFromCheckpoint(nonResidentFlow.runId, checkpoint, resultFuture = nonResidentFlow.resultFuture)
->>>>>>> f280ec9f
     }
 
     @Suppress("LongParameterList")
     fun createFlowFromCheckpoint(
         runId: StateMachineRunId,
         oldCheckpoint: Checkpoint,
-<<<<<<< HEAD
-        resultFuture: OpenFuture<Any?> = openFuture(),
-        reloadCheckpointAfterSuspendCount: Int? = null
-    ): Flow<*>? {
-        val checkpoint = oldCheckpoint.copy(status = Checkpoint.FlowStatus.RUNNABLE)
-        val fiber = checkpoint.getFiberFromCheckpoint(runId) ?: return null
-=======
         reloadCheckpointAfterSuspendCount: Int? = null,
         lock: Semaphore = Semaphore(1),
         resultFuture: OpenFuture<Any?> = openFuture(),
@@ -111,7 +93,6 @@
         }
         checkpoint = checkpoint.copy(status = Checkpoint.FlowStatus.RUNNABLE)
 
->>>>>>> f280ec9f
         fiber.logic.stateMachine = fiber
         verifyFlowLogicIsSuspendable(fiber.logic)
         fiber.transientValues = createTransientValues(runId, resultFuture)
