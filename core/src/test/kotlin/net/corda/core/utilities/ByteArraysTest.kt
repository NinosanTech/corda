--- conflicted
+++ resolved
@@ -53,18 +53,10 @@
 
         val privacySalt = net.corda.core.contracts.PrivacySalt()
         val privacySaltAsHexString = privacySalt.bytes.toHexString()
-<<<<<<< HEAD
         assertTrue(privacySaltAsHexString.matches(HEX_REGEX))
 
         val stateRef = StateRef(SecureHash.randomSHA256(), 0)
         val txhashAsHexString = stateRef.txhash.bytes.toHexString()
         assertTrue(txhashAsHexString.matches(HEX_REGEX))
-=======
-        Assert.assertTrue(privacySaltAsHexString.matches(HEX_REGEX))
-
-        val stateRef = StateRef(SecureHash.randomSHA256(), 0)
-        val txhashAsHexString = stateRef.txhash.bytes.toHexString()
-        Assert.assertTrue(txhashAsHexString.matches(HEX_REGEX))
->>>>>>> 14b2882b
     }
 }