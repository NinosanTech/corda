--- conflicted
+++ resolved
@@ -29,11 +29,8 @@
 
 using namespace vm;
 using namespace avian::tools;
-<<<<<<< HEAD
 using namespace avian::util;
-=======
 using namespace avian::codegen;
->>>>>>> fd0b2b84
 
 namespace {
 
