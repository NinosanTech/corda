--- conflicted
+++ resolved
@@ -335,17 +335,12 @@
         StaffedFlowHospital.onFlowDischarged.add { _, _ -> ++counter }
         reusableDriver(DriverParameters(startNodesInProcess = true)) {
 
-<<<<<<< HEAD
-            val alice = startNode(providedName = ALICE_NAME).getOrThrow()
-            val bob = startNode(providedName = BOB_NAME).getOrThrow()
-            recoverBy { resetNode(alice) }
-            recoverBy { resetNode(bob) }
-=======
             val (alice, bob) = listOf(ALICE_NAME, BOB_NAME)
                     .map { startNode(providedName = it) }
                     .transpose()
                     .getOrThrow()
->>>>>>> 4acf41ea
+                    .onEach { node->
+                        recoverBy { resetNode(node) } }
 
             val txId =
                 alice.rpc.startFlow(::EntityManagerWithFlushCatchAndInteractWithOtherPartyFlow, bob.nodeInfo.singleIdentity())
