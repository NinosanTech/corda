--- conflicted
+++ resolved
@@ -34,11 +34,7 @@
 
 object ConfigHelper {
 
-<<<<<<< HEAD
-    const val CORDA_PROPERTY_PREFIX = "corda."
-=======
     private const val CORDA_PROPERTY_PREFIX = "corda."
->>>>>>> b0b36b5b
 
     private val log = LoggerFactory.getLogger(javaClass)
     fun loadConfig(baseDirectory: Path,
@@ -54,7 +50,6 @@
         val smartDevMode = CordaSystemUtils.isOsMac() || (CordaSystemUtils.isOsWindows() && !CordaSystemUtils.getOsName().toLowerCase().contains("server"))
         val devModeConfig = ConfigFactory.parseMap(mapOf("devMode" to smartDevMode))
 
-<<<<<<< HEAD
         val systemOverrides = systemProperties().cordaEntriesOnly()
         val environmentOverrides = systemEnvironment().cordaEntriesOnly()
         val finalConfig = configOverrides
@@ -64,16 +59,6 @@
                 .withFallback(environmentOverrides) //for database integration tests
                 .withFallback(configOf("baseDirectory" to baseDirectory.toString()))
                 .withFallback(databaseConfig) //for database integration tests
-=======
-        val systemOverrides = ConfigFactory.systemProperties().cordaEntriesOnly()
-        val environmentOverrides = ConfigFactory.systemEnvironment().cordaEntriesOnly()
-        val finalConfig = configOf(
-                // Add substitution values here
-                "baseDirectory" to baseDirectory.toString())
-                .withFallback(configOverrides)
-                .withFallback(systemOverrides)
-                .withFallback(environmentOverrides)
->>>>>>> b0b36b5b
                 .withFallback(appConfig)
                 .withFallback(devModeConfig) // this needs to be after the appConfig, so it doesn't override the configured devMode
                 .withFallback(defaultConfig)
