--- conflicted
+++ resolved
@@ -106,12 +106,8 @@
             amqpActive = false
             if (!future.isSuccess) {
                 log.info("Failed to connect to $currentTarget")
-<<<<<<< HEAD
-
-                if (!stopping) {
-=======
+
                 if (started) {
->>>>>>> 24759872
                     workerGroup?.schedule({
                         nextTarget()
                         restart()
@@ -130,11 +126,7 @@
         log.info("Disconnected from $currentTarget")
         future.channel()?.disconnect()
         clientChannel = null
-<<<<<<< HEAD
-        if (!stopping && !amqpActive) {
-=======
         if (started && !amqpActive) {
->>>>>>> 24759872
             log.debug { "Scheduling restart of $currentTarget (AMQP inactive)" }
             workerGroup?.schedule({
                 nextTarget()
@@ -195,11 +187,7 @@
             } else {
                 createClientSslHelper(target, parent.allowedRemoteLegalNames, wrappedKeyManagerFactory, trustManagerFactory)
             }
-<<<<<<< HEAD
             handler.handshakeTimeoutMillis = conf.sslHandshakeTimeout
-=======
-            handler.handshakeTimeoutMillis = java.lang.Long.getLong(SSL_HANDSHAKE_TIMEOUT_PROP_NAME, SSL_HANDSHAKE_TIMEOUT_DEFAULT_VALUE)
->>>>>>> 24759872
             pipeline.addLast("sslHandler", handler)
             if (conf.trace) pipeline.addLast("logger", LoggingHandler(LogLevel.INFO))
             pipeline.addLast(AMQPChannelHandler(false,
@@ -222,11 +210,7 @@
                             parent.badCertTargets += target
                         }
                         parent.run {
-<<<<<<< HEAD
-                            if (!stopping && amqpActive) {
-=======
                             if (started && amqpActive) {
->>>>>>> 24759872
                                 log.debug { "Scheduling restart of $currentTarget (AMQP active)" }
                                 workerGroup?.schedule({
                                     nextTarget()
