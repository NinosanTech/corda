package net.corda.node.services.statemachine

import co.paralleluniverse.fibers.Suspendable
import net.corda.core.flows.FlowLogic
import net.corda.core.flows.FlowSession
import net.corda.core.flows.HospitalizeFlowException
import net.corda.core.flows.InitiatedBy
import net.corda.core.flows.InitiatingFlow
import net.corda.core.flows.StartableByRPC
import net.corda.core.identity.Party
import net.corda.core.internal.list
import net.corda.core.internal.readAllLines
import net.corda.core.messaging.CordaRPCOps
import net.corda.core.messaging.StateMachineInfo
import net.corda.core.messaging.startFlow
import net.corda.core.node.AppServiceHub
import net.corda.core.node.services.CordaService
import net.corda.core.serialization.CordaSerializable
import net.corda.core.serialization.SingletonSerializeAsToken
import net.corda.core.utilities.getOrThrow
import net.corda.core.utilities.seconds
import net.corda.core.utilities.unwrap
import net.corda.node.services.Permissions
import net.corda.testing.core.ALICE_NAME
import net.corda.testing.core.CHARLIE_NAME
import net.corda.testing.core.DUMMY_NOTARY_NAME
import net.corda.testing.driver.DriverDSL
import net.corda.testing.driver.DriverParameters
import net.corda.testing.driver.NodeHandle
import net.corda.testing.driver.NodeParameters
import net.corda.testing.driver.ReusableDriverDsl
import net.corda.testing.driver.internal.OutOfProcessImpl
import net.corda.testing.driver.reusableDriver
import net.corda.testing.node.NotarySpec
import net.corda.testing.node.TestCordapp
import net.corda.testing.node.User
import net.corda.testing.node.internal.InternalDriverDSL
import org.jboss.byteman.agent.submit.ScriptText
import org.jboss.byteman.agent.submit.Submit
import org.junit.Before
import java.time.Duration
import java.util.concurrent.TimeUnit
import kotlin.test.assertEquals

abstract class StateMachineErrorHandlingTest {

    val rpcUser = User("user1", "test", permissions = setOf(Permissions.all()))
    var counter = 0

    companion object {
        private val bytemanPorts = mutableMapOf<DriverDSL, Int>()
    }

    @Before
    fun setup() {
        counter = 0
    }

    internal fun startDriver(notarySpec: NotarySpec = NotarySpec(DUMMY_NOTARY_NAME), dsl: ReusableDriverDsl.() -> Unit) {
        reusableDriver(
            DriverParameters(
                notarySpecs = listOf(notarySpec),
                startNodesInProcess = false,
                inMemoryDB = false,
                systemProperties = mapOf("co.paralleluniverse.fibers.verifyInstrumentation" to "true")
            )
        ) {
            dsl()
        }
    }

<<<<<<< HEAD
    internal fun ReusableDriverDsl.createBytemanNode(
        additionalCordapps: Collection<TestCordapp> = emptyList()
    ): Pair<NodeHandle, Int> {
        val port = bytemanPorts.computeIfAbsent(this) { nextPort() }
        val nodeHandle = (this as InternalDriverDSL).startNode(
            NodeParameters(
                providedName = CHARLIE_NAME,
                rpcUsers = listOf(rpcUser),
                additionalCordapps = additionalCordapps
=======
    internal fun DriverDSL.createBytemanNode(nodeProvidedName: CordaX500Name): Pair<NodeHandle, Int> {
        val port = nextPort()
        val bytemanNodeHandle = (this as InternalDriverDSL).startNode(
            NodeParameters(
                providedName = nodeProvidedName,
                rpcUsers = listOf(rpcUser)
>>>>>>> 4acf41ea
            ),
            bytemanPort = port
        )
        return bytemanNodeHandle.getOrThrow() to port
    }

    internal fun DriverDSL.createNode(nodeProvidedName: CordaX500Name): NodeHandle {
        return (this as InternalDriverDSL).startNode(
            NodeParameters(
                providedName = nodeProvidedName,
                rpcUsers = listOf(rpcUser)
            )
        ).getOrThrow()
<<<<<<< HEAD
        recoverBy {
            Submit("localhost", port)
                    .deleteAllRules()
        }
        recoverBy {
            resetCounters(nodeHandle)
        }
        return NodeWithReusableNumberOfStateMachine(nodeHandle) to port
    }

    internal fun ReusableDriverDsl.createNode(additionalCordapps: Collection<TestCordapp> = emptyList()): NodeHandle {
        val node = startNode(
            NodeParameters(
                providedName = ALICE_NAME,
                rpcUsers = listOf(rpcUser),
                additionalCordapps = additionalCordapps
            )
        ).getOrThrow()
        recoverBy { resetCounters(node) }
        return NodeWithReusableNumberOfStateMachine(node)
    }

    private class NodeWithReusableNumberOfStateMachine(private val node: NodeHandle) : NodeHandle by node {
        private val snapshotsCount = node.rpc.stateMachinesSnapshot().size
        override val rpc: CordaRPCOps
            get() {
                return object: CordaRPCOps by node.rpc {
                    override fun stateMachinesSnapshot(): List<StateMachineInfo> {
                        val currentSnapshots = node.rpc.stateMachinesSnapshot()
                        return currentSnapshots.takeLast(currentSnapshots.size - snapshotsCount)
                    }
                }
            }
=======
    }

    internal fun DriverDSL.createNodeAndBytemanNode(
        nodeProvidedName: CordaX500Name,
        bytemanNodeProvidedName: CordaX500Name,
        additionalCordapps: Collection<TestCordapp> = emptyList()
    ): Triple<NodeHandle, NodeHandle, Int> {
        val port = nextPort()
        val nodeHandle = (this as InternalDriverDSL).startNode(
            NodeParameters(
                providedName = nodeProvidedName,
                rpcUsers = listOf(rpcUser),
                additionalCordapps = additionalCordapps
            )
        )
        val bytemanNodeHandle = startNode(
            NodeParameters(
                providedName = bytemanNodeProvidedName,
                rpcUsers = listOf(rpcUser),
                additionalCordapps = additionalCordapps
            ),
            bytemanPort = port
        )
        return Triple(nodeHandle.getOrThrow(), bytemanNodeHandle.getOrThrow(), port)
>>>>>>> 4acf41ea
    }

    internal fun submitBytemanRules(rules: String, port: Int) {
        val submit = Submit("localhost", port)
        submit.addScripts(listOf(ScriptText("Test script", rules)))
    }

    internal fun getBytemanOutput(nodeHandle: NodeHandle): List<String> {
        return nodeHandle.baseDirectory
            .list()
            .first { it.toString().contains("net.corda.node.Corda") && it.toString().contains("stdout.log") }
            .readAllLines()
    }

    internal fun OutOfProcessImpl.stop(timeout: Duration): Boolean {
        return process.run {
            destroy()
            waitFor(timeout.seconds, TimeUnit.SECONDS)
        }.also { onStopCallback() }
    }

    @Suppress("LongParameterList")
    internal fun CordaRPCOps.assertHospitalCounts(
        discharged: Int = 0,
        observation: Int = 0,
        propagated: Int = 0,
        dischargedRetry: Int = 0,
        observationRetry: Int = 0,
        propagatedRetry: Int = 0
    ) {
        val counts = startFlow(StateMachineErrorHandlingTest::GetHospitalCountersFlow).returnValue.getOrThrow(20.seconds)
        assertEquals(discharged, counts.discharged)
        assertEquals(observation, counts.observation)
        assertEquals(propagated, counts.propagated)
        assertEquals(dischargedRetry, counts.dischargeRetry)
        assertEquals(observationRetry, counts.observationRetry)
        assertEquals(propagatedRetry, counts.propagatedRetry)
    }

    internal fun CordaRPCOps.assertHospitalCountsAllZero() = assertHospitalCounts()

    internal fun CordaRPCOps.assertNumberOfCheckpoints(
        runnable: Int = 0,
        failed: Int = 0,
        completed: Int = 0,
        hospitalized: Int = 0
    ) {
        val counts = startFlow(StateMachineErrorHandlingTest::GetNumberOfCheckpointsFlow).returnValue.getOrThrow(20.seconds)
        assertEquals(runnable, counts.runnable, "There should be $runnable runnable checkpoints")
        assertEquals(failed, counts.failed, "There should be $failed failed checkpoints")
        assertEquals(completed, counts.completed, "There should be $completed completed checkpoints")
        assertEquals(hospitalized, counts.hospitalized, "There should be $hospitalized hospitalized checkpoints")
    }

    private fun resetCounters(node: NodeHandle) {
        node.rpc
                .startFlow(StateMachineErrorHandlingTest::ResetCounters)
                .returnValue
                .getOrThrow(20.seconds)
    }

    internal fun CordaRPCOps.assertNumberOfCheckpointsAllZero() = assertNumberOfCheckpoints()

    @StartableByRPC
    @InitiatingFlow
    class SendAMessageFlow(private val party: Party) : FlowLogic<String>() {
        @Suspendable
        override fun call(): String {
            val session = initiateFlow(party)
            session.send("hello there")
            logger.info("Finished my flow")
            return "Finished executing test flow - ${this.runId}"
        }
    }

    @InitiatedBy(SendAMessageFlow::class)
    class SendAMessageResponder(private val session: FlowSession) : FlowLogic<Unit>() {
        @Suspendable
        override fun call() {
            session.receive<String>().unwrap { it }
            logger.info("Finished my flow")
        }
    }

    @StartableByRPC
    class ThrowAnErrorFlow : FlowLogic<String>() {
        @Suspendable
        override fun call(): String {
            throwException()
            return "cant get here"
        }

        private fun throwException() {
            logger.info("Throwing exception in flow")
            throw IllegalStateException("throwing exception in flow")
        }
    }

    @StartableByRPC
    class ThrowAHospitalizeErrorFlow : FlowLogic<String>() {
        @Suspendable
        override fun call(): String {
            throwException()
            return "cant get here"
        }

        private fun throwException() {
            logger.info("Throwing exception in flow")
            throw HospitalizeFlowException("throwing exception in flow")
        }
    }

    @StartableByRPC
    class GetNumberOfCheckpointsFlow : FlowLogic<NumberOfCheckpoints>() {
        override fun call() = NumberOfCheckpoints(
            runnable = getNumberOfCheckpointsWithStatus(Checkpoint.FlowStatus.RUNNABLE),
            failed = getNumberOfCheckpointsWithStatus(Checkpoint.FlowStatus.FAILED),
            completed = getNumberOfCheckpointsWithStatus(Checkpoint.FlowStatus.COMPLETED),
            hospitalized = getNumberOfCheckpointsWithStatus(Checkpoint.FlowStatus.HOSPITALIZED)
        )

        private fun getNumberOfCheckpointsWithStatus(status: Checkpoint.FlowStatus): Int {
            return serviceHub.jdbcSession()
                .prepareStatement("select count(*) from node_checkpoints where status = ? and flow_id != ?")
                .apply {
                    setInt(1, status.ordinal)
                    setString(2, runId.uuid.toString())
                }
                .use { ps ->
                    ps.executeQuery().use { rs ->
                        rs.next()
                        rs.getLong(1)
                    }.toInt()
                }
        }
    }

    @StartableByRPC
    class ResetCounters : FlowLogic<Unit>() {
        override fun call() {
            serviceHub.cordaService(HospitalCounter::class.java).reset()
            serviceHub.jdbcSession()
                    .prepareStatement("delete from node_checkpoints where flow_id != ?")
                    .apply {
                        setString(1, runId.uuid.toString())
                    }
                    .use { ps ->
                        ps.executeUpdate()
                    }
        }
    }

    @CordaSerializable
    data class NumberOfCheckpoints(
        val runnable: Int = 0,
        val failed: Int = 0,
        val completed: Int = 0,
        val hospitalized: Int = 0
    )

    // Internal use for testing only!!
    @StartableByRPC
    class GetHospitalCountersFlow : FlowLogic<HospitalCounts>() {
        override fun call(): HospitalCounts =
            HospitalCounts(
                serviceHub.cordaService(HospitalCounter::class.java).dischargedCounter,
                serviceHub.cordaService(HospitalCounter::class.java).observationCounter,
                serviceHub.cordaService(HospitalCounter::class.java).propagatedCounter,
                serviceHub.cordaService(HospitalCounter::class.java).dischargeRetryCounter,
                serviceHub.cordaService(HospitalCounter::class.java).observationRetryCounter,
                serviceHub.cordaService(HospitalCounter::class.java).propagatedRetryCounter
            )
    }

    @CordaSerializable
    data class HospitalCounts(
        val discharged: Int,
        val observation: Int,
        val propagated: Int,
        val dischargeRetry: Int,
        val observationRetry: Int,
        val propagatedRetry: Int
    )

    @Suppress("UNUSED_PARAMETER")
    @CordaService
    class HospitalCounter(services: AppServiceHub) : SingletonSerializeAsToken() {
        var dischargedCounter: Int = 0
        var observationCounter: Int = 0
        var propagatedCounter: Int = 0
        var dischargeRetryCounter: Int = 0
        var observationRetryCounter: Int = 0
        var propagatedRetryCounter: Int = 0

        init {
            StaffedFlowHospital.onFlowDischarged.add { _, _ ->
                dischargedCounter++
            }
            StaffedFlowHospital.onFlowKeptForOvernightObservation.add { _, _ ->
                observationCounter++
            }
            StaffedFlowHospital.onFlowErrorPropagated.add { _, _ ->
                propagatedCounter++
            }
            StaffedFlowHospital.onFlowResuscitated.add { _, _, outcome ->
                when (outcome) {
                    StaffedFlowHospital.Outcome.DISCHARGE -> dischargeRetryCounter++
                    StaffedFlowHospital.Outcome.OVERNIGHT_OBSERVATION -> observationRetryCounter++
                    StaffedFlowHospital.Outcome.UNTREATABLE -> propagatedRetryCounter++
                }
            }
        }

        fun reset() {
            dischargedCounter = 0
            observationCounter = 0
            propagatedCounter = 0
            dischargeRetryCounter = 0
            observationRetryCounter = 0
            propagatedRetryCounter = 0
        }
    }

    internal val actionExecutorClassName: String by lazy {
        Class.forName("net.corda.node.services.statemachine.ActionExecutorImpl").name
    }

    internal val stateMachineManagerClassName: String by lazy {
        Class.forName("net.corda.node.services.statemachine.SingleThreadedStateMachineManager").name
    }
}<|MERGE_RESOLUTION|>--- conflicted
+++ resolved
@@ -8,6 +8,7 @@
 import net.corda.core.flows.InitiatingFlow
 import net.corda.core.flows.StartableByRPC
 import net.corda.core.identity.Party
+import net.corda.core.internal.concurrent.transpose
 import net.corda.core.internal.list
 import net.corda.core.internal.readAllLines
 import net.corda.core.messaging.CordaRPCOps
@@ -69,46 +70,23 @@
         }
     }
 
-<<<<<<< HEAD
-    internal fun ReusableDriverDsl.createBytemanNode(
-        additionalCordapps: Collection<TestCordapp> = emptyList()
-    ): Pair<NodeHandle, Int> {
+    internal fun ReusableDriverDsl.createBytemanNode(): Pair<NodeHandle, Int> {
         val port = bytemanPorts.computeIfAbsent(this) { nextPort() }
-        val nodeHandle = (this as InternalDriverDSL).startNode(
+        val bytemanNodeHandle = (this as InternalDriverDSL).startNode(
             NodeParameters(
                 providedName = CHARLIE_NAME,
-                rpcUsers = listOf(rpcUser),
-                additionalCordapps = additionalCordapps
-=======
-    internal fun DriverDSL.createBytemanNode(nodeProvidedName: CordaX500Name): Pair<NodeHandle, Int> {
-        val port = nextPort()
-        val bytemanNodeHandle = (this as InternalDriverDSL).startNode(
-            NodeParameters(
-                providedName = nodeProvidedName,
                 rpcUsers = listOf(rpcUser)
->>>>>>> 4acf41ea
             ),
-            bytemanPort = port
-        )
-        return bytemanNodeHandle.getOrThrow() to port
-    }
-
-    internal fun DriverDSL.createNode(nodeProvidedName: CordaX500Name): NodeHandle {
-        return (this as InternalDriverDSL).startNode(
-            NodeParameters(
-                providedName = nodeProvidedName,
-                rpcUsers = listOf(rpcUser)
-            )
+                bytemanPort = port
         ).getOrThrow()
-<<<<<<< HEAD
         recoverBy {
             Submit("localhost", port)
                     .deleteAllRules()
         }
         recoverBy {
-            resetCounters(nodeHandle)
-        }
-        return NodeWithReusableNumberOfStateMachine(nodeHandle) to port
+            resetCounters(bytemanNodeHandle)
+        }
+        return NodeWithReusableNumberOfStateMachine(bytemanNodeHandle) to port
     }
 
     internal fun ReusableDriverDsl.createNode(additionalCordapps: Collection<TestCordapp> = emptyList()): NodeHandle {
@@ -134,32 +112,37 @@
                     }
                 }
             }
-=======
-    }
-
-    internal fun DriverDSL.createNodeAndBytemanNode(
-        nodeProvidedName: CordaX500Name,
-        bytemanNodeProvidedName: CordaX500Name,
-        additionalCordapps: Collection<TestCordapp> = emptyList()
+    }
+
+    internal fun ReusableDriverDsl.createNodeAndBytemanNode(
+            additionalCordapps: Collection<TestCordapp> = emptyList()
     ): Triple<NodeHandle, NodeHandle, Int> {
-        val port = nextPort()
-        val nodeHandle = (this as InternalDriverDSL).startNode(
-            NodeParameters(
-                providedName = nodeProvidedName,
-                rpcUsers = listOf(rpcUser),
-                additionalCordapps = additionalCordapps
-            )
-        )
-        val bytemanNodeHandle = startNode(
-            NodeParameters(
-                providedName = bytemanNodeProvidedName,
-                rpcUsers = listOf(rpcUser),
-                additionalCordapps = additionalCordapps
-            ),
-            bytemanPort = port
-        )
-        return Triple(nodeHandle.getOrThrow(), bytemanNodeHandle.getOrThrow(), port)
->>>>>>> 4acf41ea
+        val port = bytemanPorts.computeIfAbsent(this) { nextPort() }
+        val (alice, charlie) = listOf(
+                (this as InternalDriverDSL).startNode(
+                        NodeParameters(
+                                providedName = ALICE_NAME,
+                                rpcUsers = listOf(rpcUser),
+                                additionalCordapps = additionalCordapps
+                        )),
+                startNode(
+                        NodeParameters(
+                                providedName = CHARLIE_NAME,
+                                rpcUsers = listOf(rpcUser),
+                                additionalCordapps = additionalCordapps
+                        ),
+                        bytemanPort = port))
+                .transpose()
+                .getOrThrow()
+                .onEach {  recoverBy { resetCounters(it) } }
+                .map { NodeWithReusableNumberOfStateMachine(it) }
+
+        recoverBy {
+            Submit("localhost", port)
+                    .deleteAllRules()
+        }
+
+        return Triple(alice, charlie, port)
     }
 
     internal fun submitBytemanRules(rules: String, port: Int) {
