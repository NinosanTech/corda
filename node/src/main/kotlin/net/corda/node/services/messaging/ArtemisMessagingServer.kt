/*
 * R3 Proprietary and Confidential
 *
 * Copyright (c) 2018 R3 Limited.  All rights reserved.
 *
 * The intellectual and technical concepts contained herein are proprietary to R3 and its suppliers and are protected by trade secret law.
 *
 * Distribution of this file or any portion thereof via any medium without the express permission of R3 is strictly prohibited.
 */

package net.corda.node.services.messaging

import net.corda.core.internal.ThreadBox
import net.corda.core.internal.div
import net.corda.core.serialization.SingletonSerializeAsToken
import net.corda.core.utilities.NetworkHostAndPort
import net.corda.core.utilities.contextLogger
import net.corda.core.utilities.debug
import net.corda.node.internal.artemis.*
import net.corda.node.internal.artemis.BrokerJaasLoginModule.Companion.NODE_P2P_ROLE
import net.corda.node.internal.artemis.BrokerJaasLoginModule.Companion.PEER_ROLE
import net.corda.node.services.config.NodeConfiguration
import net.corda.nodeapi.ArtemisTcpTransport.Companion.p2pAcceptorTcpTransport
import net.corda.nodeapi.internal.AmqpMessageSizeChecksInterceptor
import net.corda.nodeapi.internal.ArtemisMessageSizeChecksInterceptor
import net.corda.nodeapi.internal.ArtemisMessagingComponent
import net.corda.nodeapi.internal.ArtemisMessagingComponent.Companion.INTERNAL_PREFIX
import net.corda.nodeapi.internal.ArtemisMessagingComponent.Companion.JOURNAL_HEADER_SIZE
import net.corda.nodeapi.internal.ArtemisMessagingComponent.Companion.NOTIFICATIONS_ADDRESS
import net.corda.nodeapi.internal.ArtemisMessagingComponent.Companion.P2P_PREFIX
import net.corda.nodeapi.internal.requireOnDefaultFileSystem
import org.apache.activemq.artemis.api.core.RoutingType
import org.apache.activemq.artemis.api.core.SimpleString
import org.apache.activemq.artemis.api.core.management.ActiveMQServerControl
import org.apache.activemq.artemis.core.config.Configuration
import org.apache.activemq.artemis.core.config.CoreAddressConfiguration
import org.apache.activemq.artemis.core.config.CoreQueueConfiguration
import org.apache.activemq.artemis.core.config.impl.ConfigurationImpl
import org.apache.activemq.artemis.core.config.impl.SecurityConfiguration
import org.apache.activemq.artemis.core.security.Role
import org.apache.activemq.artemis.core.server.ActiveMQServer
import org.apache.activemq.artemis.core.server.impl.ActiveMQServerImpl
import org.apache.activemq.artemis.spi.core.security.ActiveMQJAASSecurityManager
import java.io.IOException
import java.security.KeyStoreException
import java.security.PublicKey
import javax.annotation.concurrent.ThreadSafe
import javax.security.auth.login.AppConfigurationEntry
import javax.security.auth.login.AppConfigurationEntry.LoginModuleControlFlag.REQUIRED

// TODO: Verify that nobody can connect to us and fiddle with our config over the socket due to the secman.
// TODO: Implement a discovery engine that can trigger builds of new connections when another node registers? (later)

/**
 * This class configures and manages an Apache Artemis message queue broker.
 *
 * Nodes communication is managed using an Artemis specific protocol, but it supports other protocols like AMQP/1.0
 * as well for interop.
 *
 * The current implementation is skeletal and lacks features like security or firewall tunnelling (that is, you must
 * be able to receive TCP connections in order to receive messages). It is good enough for local communication within
 * a fully connected network, trusted network or on localhost.
 */
@ThreadSafe
class ArtemisMessagingServer(private val config: NodeConfiguration,
                             private val messagingServerAddress: NetworkHostAndPort,
                             private val maxMessageSize: Int,
                             private val identities: List<PublicKey> = emptyList()) : ArtemisBroker, SingletonSerializeAsToken() {
    companion object {
        private val log = contextLogger()
    }

    private class InnerState {
        var running = false
    }

    private val mutex = ThreadBox(InnerState())
    private lateinit var activeMQServer: ActiveMQServer
    override val serverControl: ActiveMQServerControl get() = activeMQServer.activeMQServerControl

    init {
        config.baseDirectory.requireOnDefaultFileSystem()
    }

    override fun start() = mutex.locked {
        if (!running) {
            configureAndStartServer()
            running = true
        }
    }

    override fun stop() = mutex.locked {
        activeMQServer.stop()
        running = false
    }

    override val addresses = config.p2pAddress.let { BrokerAddresses(it, it) }

    override val started: Boolean
        get() = activeMQServer.isStarted

    // TODO: Maybe wrap [IOException] on a key store load error so that it's clearly splitting key store loading from
    // Artemis IO errors
    @Throws(IOException::class, KeyStoreException::class)
    private fun configureAndStartServer() {
        val artemisConfig = createArtemisConfig()
        val securityManager = createArtemisSecurityManager()
        activeMQServer = ActiveMQServerImpl(artemisConfig, securityManager).apply {
            // Throw any exceptions which are detected during startup
            registerActivationFailureListener { exception -> throw exception }
            // Some types of queue might need special preparation on our side, like dialling back or preparing
            // a lazily initialised subsystem.
            registerPostQueueCreationCallback { log.debug { "Queue Created: $it" } }
            registerPostQueueDeletionCallback { address, qName -> log.debug { "Queue deleted: $qName for $address" } }
        }

        activeMQServer.start()
        activeMQServer.remotingService.addIncomingInterceptor(ArtemisMessageSizeChecksInterceptor(maxMessageSize))
        activeMQServer.remotingService.addIncomingInterceptor(AmqpMessageSizeChecksInterceptor(maxMessageSize))
        // Config driven switch between legacy CORE bridges and the newer AMQP protocol bridges.
        log.info("P2P messaging server listening on $messagingServerAddress")
    }

<<<<<<< HEAD
    private fun createArtemisConfig() = SecureArtemisConfiguration().apply {
        val artemisDir = config.baseDirectory / "artemis"
        bindingsDirectory = (artemisDir / "bindings").toString()
        journalDirectory = (artemisDir / "journal").toString()
        largeMessagesDirectory = (artemisDir / "large-messages").toString()
        acceptorConfigurations = mutableSetOf(p2pAcceptorTcpTransport(NetworkHostAndPort(messagingServerAddress.host, messagingServerAddress.port), config))
        // Enable built in message deduplication. Note we still have to do our own as the delayed commits
        // and our own definition of commit mean that the built in deduplication cannot remove all duplicates.
        idCacheSize = 2000 // Artemis Default duplicate cache size i.e. a guess
        isPersistIDCache = true
        isPopulateValidatedUser = true
        journalBufferSize_NIO = maxMessageSize + JOURNAL_HEADER_SIZE // Artemis default is 490KiB - required to address IllegalArgumentException (when Artemis uses Java NIO): Record is too large to store.
        journalBufferSize_AIO = maxMessageSize + JOURNAL_HEADER_SIZE // Required to address IllegalArgumentException (when Artemis uses Linux Async IO): Record is too large to store.
        journalFileSize = maxMessageSize + JOURNAL_HEADER_SIZE// The size of each journal file in bytes. Artemis default is 10MiB.
        managementNotificationAddress = SimpleString(NOTIFICATIONS_ADDRESS)
        connectionTtlCheckInterval = config.enterpriseConfiguration.tuning.brokerConnectionTtlCheckIntervalMs
        // JMX enablement
        if (config.jmxMonitoringHttpPort != null) {
            isJMXManagementEnabled = true
            isJMXUseBrokerName = true
=======
    private fun createArtemisConfig(): Configuration {
        val addressConfigs = identities.map {
            val queueName = ArtemisMessagingComponent.RemoteInboxAddress(it).queueName
            log.info("Configuring address $queueName")
            val queueConfig = CoreQueueConfiguration().apply {
                address = queueName
                name = queueName
                routingType = RoutingType.ANYCAST
                isExclusive = true
            }
            CoreAddressConfiguration().apply {
                name = queueName
                queueConfigurations = listOf(queueConfig)
                addRoutingType(RoutingType.ANYCAST)
            }
>>>>>>> 227ca3b6
        }
        return SecureArtemisConfiguration().apply {
            val artemisDir = config.baseDirectory / "artemis"
            bindingsDirectory = (artemisDir / "bindings").toString()
            journalDirectory = (artemisDir / "journal").toString()
            largeMessagesDirectory = (artemisDir / "large-messages").toString()
            acceptorConfigurations = mutableSetOf(p2pAcceptorTcpTransport(NetworkHostAndPort(messagingServerAddress.host, messagingServerAddress.port), config))
            // Enable built in message deduplication. Note we still have to do our own as the delayed commits
            // and our own definition of commit mean that the built in deduplication cannot remove all duplicates.
            idCacheSize = 2000 // Artemis Default duplicate cache size i.e. a guess
            isPersistIDCache = true
            isPopulateValidatedUser = true
            journalBufferSize_NIO = maxMessageSize + JOURNAL_HEADER_SIZE // Artemis default is 490KiB - required to address IllegalArgumentException (when Artemis uses Java NIO): Record is too large to store.
            journalBufferSize_AIO = maxMessageSize + JOURNAL_HEADER_SIZE // Required to address IllegalArgumentException (when Artemis uses Linux Async IO): Record is too large to store.
            journalFileSize = maxMessageSize + JOURNAL_HEADER_SIZE// The size of each journal file in bytes. Artemis default is 10MiB.
            managementNotificationAddress = SimpleString(NOTIFICATIONS_ADDRESS)
            addressConfigurations = addressConfigs

            // JMX enablement
            if (config.jmxMonitoringHttpPort != null) {
                isJMXManagementEnabled = true
                isJMXUseBrokerName = true
            }

        }.configureAddressSecurity()
    }

    /**
     * Authenticated clients connecting to us fall in one of the following groups:
     * 1. The node itself. It is given full access to all valid queues.
     * 2. Peers on the same network as us. These are only given permission to send to our P2P inbound queue.
     * 3. RPC users. These are only given sufficient access to perform RPC with us.
     * 4. Verifiers. These are given read access to the verification request queue and write access to the response queue.
     */
    private fun ConfigurationImpl.configureAddressSecurity(): Configuration {
        val nodeInternalRole = Role(NODE_P2P_ROLE, true, true, true, true, true, true, true, true, true, true)
        securityRoles["$INTERNAL_PREFIX#"] = setOf(nodeInternalRole)  // Do not add any other roles here as it's only for the node
        securityRoles["$P2P_PREFIX#"] = setOf(nodeInternalRole, restrictedRole(PEER_ROLE, send = true))
        return this
    }

    private fun restrictedRole(name: String, send: Boolean = false, consume: Boolean = false, createDurableQueue: Boolean = false,
                               deleteDurableQueue: Boolean = false, createNonDurableQueue: Boolean = false,
                               deleteNonDurableQueue: Boolean = false, manage: Boolean = false, browse: Boolean = false): Role {
        return Role(name, send, consume, createDurableQueue, deleteDurableQueue, createNonDurableQueue,
                deleteNonDurableQueue, manage, browse, createDurableQueue || createNonDurableQueue, deleteDurableQueue || deleteNonDurableQueue)
    }

    @Throws(IOException::class, KeyStoreException::class)
    private fun createArtemisSecurityManager(): ActiveMQJAASSecurityManager {
        val keyStore = config.loadSslKeyStore().internal
        val trustStore = config.loadTrustStore().internal

        val securityConfig = object : SecurityConfiguration() {
            // Override to make it work with our login module
            override fun getAppConfigurationEntry(name: String): Array<AppConfigurationEntry> {
                val options = mapOf(
                        BrokerJaasLoginModule.P2P_SECURITY_CONFIG to P2PJaasConfig(keyStore, trustStore),
                        BrokerJaasLoginModule.NODE_SECURITY_CONFIG to NodeJaasConfig(keyStore, trustStore)
                )
                return arrayOf(AppConfigurationEntry(name, REQUIRED, options))
            }
        }
        return ActiveMQJAASSecurityManager(BrokerJaasLoginModule::class.java.name, securityConfig)
    }
}<|MERGE_RESOLUTION|>--- conflicted
+++ resolved
@@ -121,28 +121,6 @@
         log.info("P2P messaging server listening on $messagingServerAddress")
     }
 
-<<<<<<< HEAD
-    private fun createArtemisConfig() = SecureArtemisConfiguration().apply {
-        val artemisDir = config.baseDirectory / "artemis"
-        bindingsDirectory = (artemisDir / "bindings").toString()
-        journalDirectory = (artemisDir / "journal").toString()
-        largeMessagesDirectory = (artemisDir / "large-messages").toString()
-        acceptorConfigurations = mutableSetOf(p2pAcceptorTcpTransport(NetworkHostAndPort(messagingServerAddress.host, messagingServerAddress.port), config))
-        // Enable built in message deduplication. Note we still have to do our own as the delayed commits
-        // and our own definition of commit mean that the built in deduplication cannot remove all duplicates.
-        idCacheSize = 2000 // Artemis Default duplicate cache size i.e. a guess
-        isPersistIDCache = true
-        isPopulateValidatedUser = true
-        journalBufferSize_NIO = maxMessageSize + JOURNAL_HEADER_SIZE // Artemis default is 490KiB - required to address IllegalArgumentException (when Artemis uses Java NIO): Record is too large to store.
-        journalBufferSize_AIO = maxMessageSize + JOURNAL_HEADER_SIZE // Required to address IllegalArgumentException (when Artemis uses Linux Async IO): Record is too large to store.
-        journalFileSize = maxMessageSize + JOURNAL_HEADER_SIZE// The size of each journal file in bytes. Artemis default is 10MiB.
-        managementNotificationAddress = SimpleString(NOTIFICATIONS_ADDRESS)
-        connectionTtlCheckInterval = config.enterpriseConfiguration.tuning.brokerConnectionTtlCheckIntervalMs
-        // JMX enablement
-        if (config.jmxMonitoringHttpPort != null) {
-            isJMXManagementEnabled = true
-            isJMXUseBrokerName = true
-=======
     private fun createArtemisConfig(): Configuration {
         val addressConfigs = identities.map {
             val queueName = ArtemisMessagingComponent.RemoteInboxAddress(it).queueName
@@ -158,7 +136,6 @@
                 queueConfigurations = listOf(queueConfig)
                 addRoutingType(RoutingType.ANYCAST)
             }
->>>>>>> 227ca3b6
         }
         return SecureArtemisConfiguration().apply {
             val artemisDir = config.baseDirectory / "artemis"
@@ -175,6 +152,7 @@
             journalBufferSize_AIO = maxMessageSize + JOURNAL_HEADER_SIZE // Required to address IllegalArgumentException (when Artemis uses Linux Async IO): Record is too large to store.
             journalFileSize = maxMessageSize + JOURNAL_HEADER_SIZE// The size of each journal file in bytes. Artemis default is 10MiB.
             managementNotificationAddress = SimpleString(NOTIFICATIONS_ADDRESS)
+            connectionTtlCheckInterval = config.enterpriseConfiguration.tuning.brokerConnectionTtlCheckIntervalMs
             addressConfigurations = addressConfigs
 
             // JMX enablement
