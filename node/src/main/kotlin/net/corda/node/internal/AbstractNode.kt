package net.corda.node.internal

import co.paralleluniverse.fibers.instrument.Retransform
import com.codahale.metrics.MetricRegistry
import com.google.common.collect.MutableClassToInstanceMap
import com.google.common.util.concurrent.MoreExecutors
import com.google.common.util.concurrent.ThreadFactoryBuilder
import com.zaxxer.hikari.pool.HikariPool
import net.corda.common.logging.errorReporting.NodeDatabaseErrors
import net.corda.confidential.SwapIdentitiesFlow
import net.corda.core.CordaException
import net.corda.core.concurrent.CordaFuture
import net.corda.core.context.InvocationContext
import net.corda.core.crypto.DigitalSignature
import net.corda.core.crypto.SecureHash
import net.corda.core.crypto.internal.AliasPrivateKey
import net.corda.core.crypto.newSecureRandom
import net.corda.core.flows.ContractUpgradeFlow
import net.corda.core.flows.FinalityFlow
import net.corda.core.flows.FlowLogic
import net.corda.core.flows.FlowLogicRefFactory
import net.corda.core.flows.InitiatedBy
import net.corda.core.flows.NotaryChangeFlow
import net.corda.core.flows.NotaryFlow
import net.corda.core.flows.StateMachineRunId
import net.corda.core.identity.AbstractParty
import net.corda.core.identity.CordaX500Name
import net.corda.core.identity.Party
import net.corda.core.identity.PartyAndCertificate
import net.corda.core.internal.AttachmentTrustCalculator
import net.corda.core.internal.FlowStateMachineHandle
import net.corda.core.internal.NODE_INFO_DIRECTORY
import net.corda.core.internal.NamedCacheFactory
import net.corda.core.internal.NetworkParametersStorage
import net.corda.core.internal.VisibleForTesting
import net.corda.core.internal.concurrent.flatMap
import net.corda.core.internal.concurrent.map
import net.corda.core.internal.concurrent.openFuture
import net.corda.core.internal.div
import net.corda.core.internal.messaging.AttachmentTrustInfoRPCOps
import net.corda.core.internal.messaging.FlowManagerRPCOps
import net.corda.core.internal.notary.NotaryService
import net.corda.core.internal.rootMessage
import net.corda.core.internal.uncheckedCast
import net.corda.core.messaging.ClientRpcSslOptions
import net.corda.core.messaging.CordaRPCOps
import net.corda.core.messaging.RPCOps
import net.corda.core.node.AppServiceHub
import net.corda.core.node.NetworkParameters
import net.corda.core.node.NodeInfo
import net.corda.core.node.ServiceHub
import net.corda.core.node.ServicesForResolution
import net.corda.core.node.services.ContractUpgradeService
import net.corda.core.node.services.CordaService
import net.corda.core.node.services.IdentityService
import net.corda.core.node.services.KeyManagementService
import net.corda.core.node.services.TransactionVerifierService
import net.corda.core.node.services.diagnostics.DiagnosticsService
import net.corda.core.schemas.MappedSchema
import net.corda.core.serialization.SerializationWhitelist
import net.corda.core.serialization.SerializeAsToken
import net.corda.core.serialization.SingletonSerializeAsToken
import net.corda.core.serialization.internal.AttachmentsClassLoaderCache
import net.corda.core.serialization.internal.AttachmentsClassLoaderCacheImpl
import net.corda.core.toFuture
import net.corda.core.transactions.LedgerTransaction
import net.corda.core.utilities.NetworkHostAndPort
import net.corda.core.utilities.days
import net.corda.core.utilities.minutes
import net.corda.djvm.source.ApiSource
import net.corda.djvm.source.EmptyApi
import net.corda.djvm.source.UserSource
import net.corda.node.CordaClock
import net.corda.node.VersionInfo
import net.corda.node.internal.attachments.AttachmentTrustInfoRPCOpsImpl
import net.corda.node.internal.checkpoints.FlowManagerRPCOpsImpl
import net.corda.node.internal.classloading.requireAnnotation
import net.corda.node.internal.cordapp.CordappConfigFileProvider
import net.corda.node.internal.cordapp.CordappProviderImpl
import net.corda.node.internal.cordapp.CordappProviderInternal
import net.corda.node.internal.cordapp.JarScanningCordappLoader
import net.corda.node.internal.cordapp.VirtualCordapp
import net.corda.node.internal.rpc.proxies.AuthenticatedRpcOpsProxy
import net.corda.node.internal.rpc.proxies.ThreadContextAdjustingRpcOpsProxy
import net.corda.node.services.ContractUpgradeHandler
import net.corda.node.services.FinalityHandler
import net.corda.node.services.NotaryChangeHandler
import net.corda.node.services.api.AuditService
import net.corda.node.services.api.DummyAuditService
import net.corda.node.services.api.FlowStarter
import net.corda.node.services.api.MonitoringService
import net.corda.node.services.api.NetworkMapCacheInternal
import net.corda.node.services.api.NodePropertiesStore
import net.corda.node.services.api.SchemaService
import net.corda.node.services.api.ServiceHubInternal
import net.corda.node.services.api.VaultServiceInternal
import net.corda.node.services.api.WritableTransactionStorage
import net.corda.node.services.attachments.NodeAttachmentTrustCalculator
import net.corda.node.services.config.NodeConfiguration
import net.corda.node.services.config.rpc.NodeRpcOptions
import net.corda.node.services.config.shell.determineUnsafeUsers
import net.corda.node.services.config.shell.toShellConfig
import net.corda.node.services.config.shouldInitCrashShell
import net.corda.node.services.diagnostics.NodeDiagnosticsService
import net.corda.node.services.events.NodeSchedulerService
import net.corda.node.services.events.ScheduledActivityObserver
import net.corda.node.services.identity.PersistentIdentityService
import net.corda.node.services.keys.BasicHSMKeyManagementService
import net.corda.node.services.keys.KeyManagementServiceInternal
import net.corda.node.services.messaging.DeduplicationHandler
import net.corda.node.services.messaging.MessagingService
import net.corda.node.services.network.NetworkMapClient
import net.corda.node.services.network.NetworkMapUpdater
import net.corda.node.services.network.NetworkParameterUpdateListener
import net.corda.node.services.network.NetworkParametersHotloader
import net.corda.node.services.network.NodeInfoWatcher
import net.corda.node.services.network.PersistentNetworkMapCache
import net.corda.node.services.persistence.AbstractPartyDescriptor
import net.corda.node.services.persistence.AbstractPartyToX500NameAsStringConverter
import net.corda.node.services.persistence.AttachmentStorageInternal
import net.corda.node.services.persistence.DBCheckpointPerformanceRecorder
import net.corda.node.services.persistence.DBCheckpointStorage
import net.corda.node.services.persistence.DBTransactionMappingStorage
import net.corda.node.services.persistence.DBTransactionStorage
import net.corda.node.services.persistence.NodeAttachmentService
import net.corda.node.services.persistence.NodePropertiesPersistentStore
import net.corda.node.services.persistence.PublicKeyToOwningIdentityCacheImpl
import net.corda.node.services.persistence.PublicKeyToTextConverter
import net.corda.node.services.rpc.CheckpointDumperImpl
import net.corda.node.services.schema.NodeSchemaService
import net.corda.node.services.statemachine.ExternalEvent
import net.corda.node.services.statemachine.FlowLogicRefFactoryImpl
import net.corda.node.services.statemachine.FlowMonitor
import net.corda.node.services.statemachine.FlowOperator
import net.corda.node.services.statemachine.FlowStateMachineImpl
import net.corda.node.services.statemachine.SingleThreadedStateMachineManager
import net.corda.node.services.statemachine.StateMachineManager
import net.corda.node.services.transactions.BasicVerifierFactoryService
import net.corda.node.services.transactions.DeterministicVerifierFactoryService
import net.corda.node.services.transactions.InMemoryTransactionVerifierService
import net.corda.node.services.transactions.VerifierFactoryService
import net.corda.node.services.upgrade.ContractUpgradeServiceImpl
import net.corda.node.services.vault.NodeVaultService
import net.corda.node.utilities.AffinityExecutor
import net.corda.node.utilities.BindableNamedCacheFactory
import net.corda.node.utilities.NamedThreadFactory
import net.corda.node.utilities.NotaryLoader
import net.corda.nodeapi.internal.NodeInfoAndSigned
import net.corda.nodeapi.internal.SignedNodeInfo
import net.corda.nodeapi.internal.config.CertificateStore
import net.corda.nodeapi.internal.cordapp.CordappLoader
import net.corda.nodeapi.internal.crypto.CertificateType
import net.corda.nodeapi.internal.crypto.X509Utilities
import net.corda.nodeapi.internal.crypto.X509Utilities.CORDA_CLIENT_CA
import net.corda.nodeapi.internal.crypto.X509Utilities.DEFAULT_VALIDITY_WINDOW
import net.corda.nodeapi.internal.crypto.X509Utilities.DISTRIBUTED_NOTARY_COMPOSITE_KEY_ALIAS
import net.corda.nodeapi.internal.crypto.X509Utilities.DISTRIBUTED_NOTARY_KEY_ALIAS
import net.corda.nodeapi.internal.crypto.X509Utilities.NODE_IDENTITY_KEY_ALIAS
import net.corda.nodeapi.internal.cryptoservice.CryptoService
import net.corda.nodeapi.internal.cryptoservice.bouncycastle.BCCryptoService
import net.corda.nodeapi.internal.lifecycle.NodeLifecycleEvent
import net.corda.nodeapi.internal.lifecycle.NodeLifecycleEventsDistributor
import net.corda.nodeapi.internal.lifecycle.NodeServicesContext
import net.corda.nodeapi.internal.persistence.CordaPersistence
import net.corda.nodeapi.internal.persistence.CordaTransactionSupportImpl
import net.corda.nodeapi.internal.persistence.CouldNotCreateDataSourceException
import net.corda.nodeapi.internal.persistence.DatabaseConfig
import net.corda.nodeapi.internal.persistence.DatabaseIncompatibleException
import net.corda.nodeapi.internal.persistence.DatabaseTransaction
import net.corda.nodeapi.internal.persistence.OutstandingDatabaseChangesException
import net.corda.nodeapi.internal.persistence.RestrictedConnection
import net.corda.nodeapi.internal.persistence.RestrictedEntityManager
import net.corda.nodeapi.internal.persistence.SchemaMigration
import net.corda.nodeapi.internal.persistence.contextDatabase
import net.corda.nodeapi.internal.persistence.withoutDatabaseAccess
import net.corda.tools.shell.InteractiveShell
import org.apache.activemq.artemis.utils.ReusableLatch
import org.jolokia.jvmagent.JolokiaServer
import org.jolokia.jvmagent.JolokiaServerConfig
import org.slf4j.Logger
import rx.Scheduler
import java.lang.reflect.InvocationTargetException
import java.security.KeyPair
import java.security.cert.X509Certificate
import java.sql.Connection
import java.sql.Savepoint
import java.time.Clock
import java.time.Duration
import java.time.format.DateTimeParseException
import java.util.*
import java.util.concurrent.ExecutorService
import java.util.concurrent.Executors
import java.util.concurrent.LinkedBlockingQueue
import java.util.concurrent.ThreadPoolExecutor
import java.util.concurrent.TimeUnit
import java.util.concurrent.TimeUnit.MINUTES
import java.util.concurrent.TimeUnit.SECONDS
import java.util.function.Consumer
import javax.persistence.EntityManager
import javax.sql.DataSource
import kotlin.collections.ArrayList

/**
 * A base node implementation that can be customised either for production (with real implementations that do real
 * I/O), or a mock implementation suitable for unit test environments.
 *
 * Marked as SingletonSerializeAsToken to prevent the invisible reference to AbstractNode in the ServiceHub accidentally
 * sweeping up the Node into the Kryo checkpoint serialization via any flows holding a reference to ServiceHub.
 */
// TODO Log warning if this node is a notary but not one of the ones specified in the network parameters, both for core and custom
abstract class AbstractNode<S>(val configuration: NodeConfiguration,
                               val platformClock: CordaClock,
                               cacheFactoryPrototype: BindableNamedCacheFactory,
                               protected val versionInfo: VersionInfo,
                               protected val flowManager: FlowManager,
                               val serverThread: AffinityExecutor.ServiceAffinityExecutor,
                               val busyNodeLatch: ReusableLatch = ReusableLatch(),
                               djvmBootstrapSource: ApiSource = EmptyApi,
                               djvmCordaSource: UserSource? = null,
                               protected val allowHibernateToManageAppSchema: Boolean = false,
                               private val allowAppSchemaUpgradeWithCheckpoints: Boolean = false) : SingletonSerializeAsToken() {

    protected abstract val log: Logger

    @Suppress("LeakingThis")
    private var tokenizableServices: MutableList<SerializeAsToken>? = mutableListOf(platformClock, this)

    val metricRegistry = MetricRegistry()
    protected val cacheFactory = cacheFactoryPrototype.bindWithConfig(configuration).bindWithMetrics(metricRegistry).tokenize()
    val monitoringService = MonitoringService(metricRegistry).tokenize()

    protected val runOnStop = ArrayList<() -> Any?>()

    protected open val runMigrationScripts: Boolean = configuredDbIsInMemory()

    // if the configured DB is in memory, we will need to run db migrations, as the db does not persist between runs.
    private fun configuredDbIsInMemory() = configuration.dataSourceProperties.getProperty("dataSource.url").startsWith("jdbc:h2:mem:")

    init {
        (serverThread as? ExecutorService)?.let {
            runOnStop += {
                // We wait here, even though any in-flight messages should have been drained away because the
                // server thread can potentially have other non-messaging tasks scheduled onto it. The timeout value is
                // arbitrary and might be inappropriate.
                MoreExecutors.shutdownAndAwaitTermination(it, 50, SECONDS)
            }
        }

        quasarExcludePackages(configuration)

        if (allowHibernateToManageAppSchema && !configuration.devMode) {
            throw ConfigurationException("Hibernate can only be used to manage app schema in development while using dev mode. " +
                    "Please remove the --allow-hibernate-to-manage-app-schema command line flag and provide schema migration scripts for your CorDapps."
            )
        }
    }

    private val notaryLoader = configuration.notary?.let {
        NotaryLoader(it, versionInfo)
    }
    val cordappLoader: CordappLoader = makeCordappLoader(configuration, versionInfo).closeOnStop(false)
    val schemaService = NodeSchemaService(cordappLoader.cordappSchemas).tokenize()
    val identityService = PersistentIdentityService(cacheFactory).tokenize()
    val database: CordaPersistence = createCordaPersistence(
            configuration.database,
            identityService::wellKnownPartyFromX500Name,
            identityService::wellKnownPartyFromAnonymous,
            schemaService,
            configuration.dataSourceProperties,
            cacheFactory,
            cordappLoader.appClassLoader,
            allowHibernateToManageAppSchema)

    private val transactionSupport = CordaTransactionSupportImpl(database)

    init {
        // TODO Break cyclic dependency
        identityService.database = database
    }

    val networkMapCache = PersistentNetworkMapCache(cacheFactory, database, identityService).tokenize()
    @Suppress("LeakingThis")
    val transactionStorage = makeTransactionStorage(configuration.transactionCacheSizeBytes).tokenize()
    val networkMapClient: NetworkMapClient? = configuration.networkServices?.let { NetworkMapClient(it.networkMapURL, versionInfo) }
    val attachments = NodeAttachmentService(
        metricRegistry,
        cacheFactory,
        database,
        configuration.devMode
    ).tokenize()
    val attachmentTrustCalculator = makeAttachmentTrustCalculator(configuration, database)
    @Suppress("LeakingThis")
    val cryptoService = makeCryptoService()
    @Suppress("LeakingThis")
    val networkParametersStorage = makeNetworkParametersStorage()
    val cordappProvider = CordappProviderImpl(cordappLoader, CordappConfigFileProvider(configuration.cordappDirectories), attachments).tokenize()
    val diagnosticsService = NodeDiagnosticsService().tokenize()
    val pkToIdCache = PublicKeyToOwningIdentityCacheImpl(database, cacheFactory)
    @Suppress("LeakingThis")
    val keyManagementService = makeKeyManagementService(identityService).tokenize()
    val servicesForResolution = ServicesForResolutionImpl(identityService, attachments, cordappProvider, networkParametersStorage, transactionStorage).also {
        attachments.servicesForResolution = it
    }
    @Suppress("LeakingThis")
    val vaultService = makeVaultService(keyManagementService, servicesForResolution, database, cordappLoader).tokenize()
    val nodeProperties = NodePropertiesPersistentStore(StubbedNodeUniqueIdProvider::value, database, cacheFactory)
    val flowLogicRefFactory = makeFlowLogicRefFactoryImpl()
    // TODO Cancelling parameters updates - if we do that, how we ensure that no one uses cancelled parameters in the transactions?
    val networkMapUpdater = makeNetworkMapUpdater()

    @Suppress("LeakingThis")
    val transactionVerifierService = InMemoryTransactionVerifierService(
        numberOfWorkers = transactionVerifierWorkerCount,
        cordappProvider = cordappProvider,
        attachments = attachments
    ).tokenize()
    val verifierFactoryService: VerifierFactoryService = if (djvmCordaSource != null) {
        DeterministicVerifierFactoryService(djvmBootstrapSource, djvmCordaSource).apply {
            log.info("DJVM sandbox enabled for deterministic contract verification.")
            if (!configuration.devMode) {
                log.info("Generating Corda classes for DJVM sandbox.")
                generateSandbox()
            }
            tokenize()
        }
    } else {
        BasicVerifierFactoryService()
    }
    private val attachmentsClassLoaderCache: AttachmentsClassLoaderCache = AttachmentsClassLoaderCacheImpl(cacheFactory).tokenize()
    val contractUpgradeService = ContractUpgradeServiceImpl(cacheFactory).tokenize()
    val auditService = DummyAuditService().tokenize()
    @Suppress("LeakingThis")
    protected val network: MessagingService = makeMessagingService().tokenize().apply {
        activeChange.subscribe({
            log.info("MessagingService active change to: $it")
        }, {
            log.warn("MessagingService subscription error", it)
        })
    }
    val services = ServiceHubInternalImpl().tokenize()
    val checkpointStorage = DBCheckpointStorage(DBCheckpointPerformanceRecorder(services.monitoringService.metrics), platformClock)
    @Suppress("LeakingThis")
    val smm = makeStateMachineManager()
    val flowStarter = FlowStarterImpl(smm, flowLogicRefFactory, DBCheckpointStorage.MAX_CLIENT_ID_LENGTH)
	val flowOperator = FlowOperator(smm, platformClock)
    private val schedulerService = makeNodeSchedulerService()

    private val cordappServices = MutableClassToInstanceMap.create<SerializeAsToken>()
    private val shutdownExecutor = Executors.newSingleThreadExecutor()

    protected abstract val transactionVerifierWorkerCount: Int
    /**
     * Should be [rx.schedulers.Schedulers.io] for production,
     * or [rx.internal.schedulers.CachedThreadScheduler] (with shutdown registered with [runOnStop]) for shared-JVM testing.
     */
    protected abstract val rxIoScheduler: Scheduler

    val externalOperationExecutor = createExternalOperationExecutor(configuration.flowExternalOperationThreadPoolSize)

    /**
     * Completes once the node has successfully registered with the network map service
     * or has loaded network map data from local database.
     */
    val nodeReadyFuture: CordaFuture<Unit> get() = networkMapCache.nodeReady.map { Unit }

    open val serializationWhitelists: List<SerializationWhitelist> by lazy {
        cordappLoader.cordapps.flatMap { it.serializationWhitelists }
    }

    /** Set to non-null once [start] has been successfully called. */
    open val started: S? get() = _started
    @Volatile
    private var _started: S? = null

    private val checkpointDumper = CheckpointDumperImpl(
            checkpointStorage,
            database,
            services,
            services.configuration.baseDirectory,
            services.configuration.cordappDirectories)

    private var notaryService: NotaryService? = null

    private val nodeServicesContext = object : NodeServicesContext {
        override val platformVersion = versionInfo.platformVersion
        override val configurationWithOptions = configuration.configurationWithOptions
        // Note: tokenizableServices passed by reference meaning that any subsequent modification to the content in the `AbstractNode` will
        // be reflected in the context as well. However, since context only has access to immutable collection it can only read (but not modify)
        // the content.
        override val tokenizableServices: List<SerializeAsToken> = this@AbstractNode.tokenizableServices!!
    }

    private val nodeLifecycleEventsDistributor = NodeLifecycleEventsDistributor().apply { add(checkpointDumper) }

    private fun <T : Any> T.tokenize(): T {
        tokenizableServices?.add(this as? SerializeAsToken ?:
            throw IllegalStateException("${this::class.java} is expected to be extending from SerializeAsToken"))
                ?: throw IllegalStateException("The tokenisable services list has already been finalised")
        return this
    }

    protected fun <T : AutoCloseable> T.closeOnStop(usesDatabase: Boolean = true): T {
        if (usesDatabase) {
            contextDatabase // Will throw if no database is available, since this would run after closing the database, yet claims it needs it.
            runOnStop += this::close
        } else {
            runOnStop += { withoutDatabaseAccess { this.close() } }
        }
        return this
    }

    /** The implementation of the [RPCOps] interfaces used by this node. */
    open fun makeRPCOps(cordappLoader: CordappLoader): List<RPCOps> {
        val cordaRPCOpsImpl = Pair(CordaRPCOps::class.java, CordaRPCOpsImpl(
                services,
                smm,
                flowStarter
        ) {
            shutdownExecutor.submit(::stop)
        }.also { it.closeOnStop() })

        val checkpointRPCOpsImpl = Pair(FlowManagerRPCOps::class.java, FlowManagerRPCOpsImpl(checkpointDumper))

        val attachmentTrustInfoRPCOps = Pair(AttachmentTrustInfoRPCOps::class.java, AttachmentTrustInfoRPCOpsImpl(services.attachmentTrustCalculator))

        return listOf(cordaRPCOpsImpl, checkpointRPCOpsImpl, attachmentTrustInfoRPCOps).map { rpcOpsImplPair ->
            // Mind that order of proxies is important
            val targetInterface = rpcOpsImplPair.first
            val stage1Proxy = AuthenticatedRpcOpsProxy.proxy(rpcOpsImplPair.second, targetInterface)
            val stage2Proxy = ThreadContextAdjustingRpcOpsProxy.proxy(stage1Proxy, targetInterface, cordappLoader.appClassLoader)

            stage2Proxy
        }
    }

    private fun quasarExcludePackages(nodeConfiguration: NodeConfiguration) {
        val quasarInstrumentor = Retransform.getInstrumentor()

        nodeConfiguration.quasarExcludePackages.forEach { packageExclude ->
            quasarInstrumentor.addExcludedPackage(packageExclude)
        }
    }

    open fun generateAndSaveNodeInfo(): NodeInfo {
        check(started == null) { "Node has already been started" }
        log.info("Generating nodeInfo ...")
        val trustRoot = configuration.initKeyStores(cryptoService)
        startDatabase()
        val (identity, identityKeyPair) = obtainIdentity()
        val nodeCa = configuration.signingCertificateStore.get()[CORDA_CLIENT_CA]
        identityService.start(trustRoot, listOf(identity.certificate, nodeCa), pkToIdCache = pkToIdCache)
        return database.use {
            it.transaction {
                val (_, nodeInfoAndSigned) = updateNodeInfo(identity, identityKeyPair, publish = false)
                nodeInfoAndSigned.nodeInfo
            }
        }
    }

    fun clearNetworkMapCache() {
        Node.printBasicNodeInfo("Clearing network map cache entries")
        log.info("Starting clearing of network map cache entries...")
        startDatabase()
        database.use {
            networkMapCache.clearNetworkMapCache()
        }
    }

    open fun runDatabaseMigrationScripts(
            updateCoreSchemas: Boolean,
            updateAppSchemas: Boolean,
            updateAppSchemasWithCheckpoints: Boolean
    ) {
        check(started == null) { "Node has already been started" }
        check(updateCoreSchemas || updateAppSchemas) { "Neither core nor app schema scripts were specified" }
        Node.printBasicNodeInfo("Running database schema migration scripts ...")
        val props = configuration.dataSourceProperties
        if (props.isEmpty) throw DatabaseConfigurationException("There must be a database configured.")
        var pendingAppChanges: Int = 0
        var pendingCoreChanges: Int = 0
        database.startHikariPool(props, metricRegistry) { dataSource, haveCheckpoints ->
            val schemaMigration = SchemaMigration(dataSource, cordappLoader, configuration.networkParametersPath, configuration.myLegalName)
            if(updateCoreSchemas) {
                schemaMigration.runMigration(haveCheckpoints, schemaService.internalSchemas, true)
            } else {
                pendingCoreChanges = schemaMigration.getPendingChangesCount(schemaService.internalSchemas, true)
            }
            if(updateAppSchemas) {
                schemaMigration.runMigration(!updateAppSchemasWithCheckpoints && haveCheckpoints, schemaService.appSchemas, !configuration.devMode)
            } else {
                pendingAppChanges = schemaMigration.getPendingChangesCount(schemaService.appSchemas, !configuration.devMode)
            }
        }
        // Now log the vendor string as this will also cause a connection to be tested eagerly.
        logVendorString(database, log)
        if (allowHibernateToManageAppSchema) {
            Node.printBasicNodeInfo("Initialising CorDapps to get schemas created by hibernate")
            val trustRoot = configuration.initKeyStores(cryptoService)
            networkMapClient?.start(trustRoot)
            val (netParams, signedNetParams) = NetworkParametersReader(trustRoot, networkMapClient, configuration.networkParametersPath).read()
            log.info("Loaded network parameters: $netParams")
            check(netParams.minimumPlatformVersion <= versionInfo.platformVersion) {
                "Node's platform version is lower than network's required minimumPlatformVersion"
            }
            networkMapCache.start(netParams.notaries)

            database.transaction {
                networkParametersStorage.setCurrentParameters(signedNetParams, trustRoot)
                cordappProvider.start()
            }
        }
        val updatedSchemas = listOfNotNull(
                ("core").takeIf { updateCoreSchemas },
                ("app").takeIf { updateAppSchemas }
        ).joinToString(separator = " and ");

        val pendingChanges = listOfNotNull(
                ("no outstanding").takeIf { pendingAppChanges == 0 && pendingCoreChanges == 0 },
                ("$pendingCoreChanges outstanding core").takeIf { !updateCoreSchemas && pendingCoreChanges > 0 },
                ("$pendingAppChanges outstanding app").takeIf { !updateAppSchemas && pendingAppChanges > 0 }
        ).joinToString(prefix = "There are ", postfix = " database changes.");

        Node.printBasicNodeInfo("Database migration scripts for $updatedSchemas schemas complete. $pendingChanges")
    }

    fun runSchemaSync() {
        check(started == null) { "Node has already been started" }
        Node.printBasicNodeInfo("Synchronising CorDapp schemas to the changelog ...")
        val hikariProperties = configuration.dataSourceProperties
        if (hikariProperties.isEmpty) throw DatabaseConfigurationException("There must be a database configured.")

        val dataSource = DataSourceFactory.createDataSource(hikariProperties, metricRegistry = metricRegistry)
        SchemaMigration(dataSource, cordappLoader, configuration.networkParametersPath, configuration.myLegalName)
                .synchroniseSchemas(schemaService.appSchemas, false)
        Node.printBasicNodeInfo("CorDapp schemas synchronised")
    }

    @Suppress("ComplexMethod")
    open fun start(): S {
        check(started == null) { "Node has already been started" }

        if (configuration.devMode && System.getProperty("co.paralleluniverse.fibers.verifyInstrumentation") == null) {
            System.setProperty("co.paralleluniverse.fibers.verifyInstrumentation", "true")
        }
        nodeLifecycleEventsDistributor.distributeEvent(NodeLifecycleEvent.BeforeNodeStart(nodeServicesContext))
        log.info("Node starting up ...")

        val trustRoot = configuration.initKeyStores(cryptoService)
        initialiseJolokia()

        schemaService.mappedSchemasWarnings().forEach {
            val warning = it.toWarning()
            log.warn(warning)
            Node.printWarning(warning)
        }

        installCoreFlows()
        registerCordappFlows()
        services.rpcFlows += cordappLoader.cordapps.flatMap { it.rpcFlows }
<<<<<<< HEAD
        val rpcOps = makeRPCOps(cordappLoader)
=======
>>>>>>> 9bb2ac77
        startShell()
        networkMapClient?.start(trustRoot)

        val networkParametersReader = NetworkParametersReader(trustRoot, networkMapClient, configuration.networkParametersPath)
        val (netParams, signedNetParams) = networkParametersReader.read()
        log.info("Loaded network parameters: $netParams")
        check(netParams.minimumPlatformVersion <= versionInfo.platformVersion) {
            "Node's platform version is lower than network's required minimumPlatformVersion"
        }
        networkMapCache.start(netParams.notaries)

        startDatabase()
        // The following services need to be closed before the database, so need to be registered after it is started.
        networkMapUpdater.closeOnStop()
        schedulerService.closeOnStop()
        val rpcOps = makeRPCOps(cordappLoader, checkpointDumper)

        val (identity, identityKeyPair) = obtainIdentity()
        X509Utilities.validateCertPath(trustRoot, identity.certPath)

        val nodeCa = configuration.signingCertificateStore.get()[CORDA_CLIENT_CA]
        identityService.start(trustRoot, listOf(identity.certificate, nodeCa), netParams.notaries.map { it.identity }, pkToIdCache)

        val (keyPairs, nodeInfoAndSigned, myNotaryIdentity) = database.transaction {
            updateNodeInfo(identity, identityKeyPair, publish = true)
        }

        val (nodeInfo, signedNodeInfo) = nodeInfoAndSigned
        identityService.ourNames = nodeInfo.legalIdentities.map { it.name }.toSet()
        services.start(nodeInfo, netParams)

        val networkParametersHotloader = if (networkMapClient == null) {
            null
        } else {
            NetworkParametersHotloader(networkMapClient, trustRoot, netParams, networkParametersReader, networkParametersStorage).also {
                it.addNotaryUpdateListener(networkMapCache)
                it.addNotaryUpdateListener(identityService)
                it.addNetworkParametersChangedListeners(services)
                it.addNetworkParametersChangedListeners(networkMapUpdater)
            }
        }

        networkMapUpdater.start(
                trustRoot,
                signedNetParams.raw.hash,
                signedNodeInfo,
                netParams,
                keyManagementService,
                configuration.networkParameterAcceptanceSettings!!,
                networkParametersHotloader)

        try {
            startMessagingService(rpcOps, nodeInfo, myNotaryIdentity, netParams)
        } catch (e: Exception) {
            // Try to stop any started messaging services.
            stop()
            throw e
        }

        // Only execute futures/callbacks linked to [rootFuture] after the database transaction below is committed.
        // This ensures that the node is fully ready before starting flows.
        val rootFuture = openFuture<Void?>()

        // Do all of this in a database transaction so anything that might need a connection has one.
        val (resultingNodeInfo, readyFuture) = database.transaction(recoverableFailureTolerance = 0) {
            networkParametersStorage.setCurrentParameters(signedNetParams, trustRoot)
            identityService.loadIdentities(nodeInfo.legalIdentitiesAndCerts)
            attachments.start()
            cordappProvider.start()
            nodeProperties.start()
            // Place the long term identity key in the KMS. Eventually, this is likely going to be separated again because
            // the KMS is meant for derived temporary keys used in transactions, and we're not supposed to sign things with
            // the identity key. But the infrastructure to make that easy isn't here yet.
            keyManagementService.start(keyPairs)
            installCordaServices()
            notaryService = maybeStartNotaryService(myNotaryIdentity)
            contractUpgradeService.start()
            vaultService.start()
            ScheduledActivityObserver.install(vaultService, schedulerService, flowLogicRefFactory)

            val frozenTokenizableServices = tokenizableServices!!
            tokenizableServices = null

            verifyCheckpointsCompatible(frozenTokenizableServices)
            val callback = smm.start(frozenTokenizableServices)
            val smmStartedFuture = rootFuture.map { callback() }
            // Shut down the SMM so no Fibers are scheduled.
            runOnStop += { smm.stop(acceptableLiveFiberCountOnStop()) }
            val flowMonitor = FlowMonitor(
                    flowOperator,
                    configuration.flowMonitorPeriodMillis,
                    configuration.flowMonitorSuspensionLoggingThresholdMillis
            )
            runOnStop += flowMonitor::stop
            flowMonitor.start()
            schedulerService.start()

            val resultingNodeInfo = createStartedNode(nodeInfo, rpcOps, notaryService).also { _started = it }
            val readyFuture = smmStartedFuture.flatMap {
                log.debug("SMM ready")
                network.activeChange.filter { it }.toFuture()
            }
            resultingNodeInfo to readyFuture
        }

        rootFuture.captureLater(services.networkMapCache.nodeReady)

        readyFuture.map { ready ->
            if (ready) {
                // NB: Dispatch lifecycle events outside of transaction to ensure attachments and the like persisted into the DB
                log.debug("Distributing events")
                nodeLifecycleEventsDistributor.distributeEvent(NodeLifecycleEvent.AfterNodeStart(nodeServicesContext))
                nodeLifecycleEventsDistributor.distributeEvent(NodeLifecycleEvent.StateMachineStarted(nodeServicesContext))
            } else {
                log.warn("Not distributing events as NetworkMap is not ready")
            }
        }
        return resultingNodeInfo
    }

    /** Subclasses must override this to create a "started" node of the desired type, using the provided machinery. */
    abstract fun createStartedNode(nodeInfo: NodeInfo, rpcOps: List<RPCOps>, notaryService: NotaryService?): S

    private fun verifyCheckpointsCompatible(tokenizableServices: List<Any>) {
        try {
            CheckpointVerifier.verifyCheckpointsCompatible(checkpointStorage, cordappProvider.cordapps, versionInfo.platformVersion, services, tokenizableServices)
        } catch (e: CheckpointIncompatibleException) {
            if (configuration.devMode) {
                Node.printWarning(e.message)
            } else {
                throw e
            }
        }
    }

    open fun startShell() {
        if (configuration.shouldInitCrashShell()) {
            val shellConfiguration = configuration.toShellConfig()
            shellConfiguration.sshdPort?.let {
                log.info("Binding Shell SSHD server on port $it.")
            }

            val unsafeUsers = determineUnsafeUsers(configuration)
            org.crsh.ssh.term.CRaSHCommand.setUserInfo(unsafeUsers, true, false)
            log.info("Setting unsafe users as: ${unsafeUsers}")

            InteractiveShell.startShell(shellConfiguration, cordappLoader.appClassLoader)
        }
    }

    private fun updateNodeInfo(identity: PartyAndCertificate,
                               identityKeyPair: KeyPair,
                               publish: Boolean): Triple<MutableSet<KeyPair>, NodeInfoAndSigned, PartyAndCertificate?> {
        val keyPairs = mutableSetOf(identityKeyPair)

        val myNotaryIdentity = configuration.notary?.let {
            if (it.serviceLegalName != null) {
                val (notaryIdentity, notaryIdentityKeyPair) = loadNotaryServiceIdentity(it.serviceLegalName)
                keyPairs += notaryIdentityKeyPair
                notaryIdentity
            } else {
                // The only case where the myNotaryIdentity will be the node's legal identity is for existing single notary services running
                // an older version. Current single notary services (V4.6+) sign requests using a separate notary service identity so the
                // notary identity will be different from the node's legal identity.

                // This check is here to ensure that a user does not accidentally/intentionally remove the serviceLegalName configuration
                // parameter after a notary has been registered. If that was possible then notary would start and sign incoming requests
                // with the node's legal identity key, corrupting the data.
                check (!cryptoService.containsKey(DISTRIBUTED_NOTARY_KEY_ALIAS)) {
                    "The notary service key exists in the key store but no notary service legal name has been configured. " +
                    "Either include the relevant 'notary.serviceLegalName' configuration or validate this key is not necessary " +
                    "and remove from the key store."
                }
                identity
            }
        }

        val potentialNodeInfo = NodeInfo(
                myAddresses(),
                setOf(identity, myNotaryIdentity).filterNotNull(),
                versionInfo.platformVersion,
                serial = 0
        )

        val nodeInfoFromDb = getPreviousNodeInfoIfPresent(identity)

        val nodeInfo = if (potentialNodeInfo == nodeInfoFromDb?.copy(serial = 0)) {
            // The node info hasn't changed. We use the one from the database to preserve the serial.
            log.debug("Node-info hasn't changed")
            nodeInfoFromDb
        } else {
            log.info("Node-info has changed so submitting update. Old node-info was $nodeInfoFromDb")
            val newNodeInfo = potentialNodeInfo.copy(serial = platformClock.millis())
            networkMapCache.addOrUpdateNode(newNodeInfo)
            log.info("New node-info: $newNodeInfo")
            newNodeInfo
        }

        val nodeInfoAndSigned = NodeInfoAndSigned(nodeInfo) { publicKey, serialised ->
            val privateKey = keyPairs.single { it.public == publicKey }.private
            DigitalSignature(cryptoService.sign((privateKey as AliasPrivateKey).alias, serialised.bytes))
        }

        // Write the node-info file even if nothing's changed, just in case the file has been deleted.
        NodeInfoWatcher.saveToFile(configuration.baseDirectory, nodeInfoAndSigned)
        NodeInfoWatcher.saveToFile(configuration.baseDirectory / NODE_INFO_DIRECTORY, nodeInfoAndSigned)

        // Always republish on startup, it's treated by network map server as a heartbeat.
        if (publish && networkMapClient != null) {
            tryPublishNodeInfoAsync(nodeInfoAndSigned.signed, networkMapClient)
        }

        return Triple(keyPairs, nodeInfoAndSigned, myNotaryIdentity)
    }

    private fun getPreviousNodeInfoIfPresent(identity: PartyAndCertificate): NodeInfo? {
        val nodeInfosFromDb = networkMapCache.getNodesByLegalName(identity.name)

        return when (nodeInfosFromDb.size) {
            0 -> null
            1 -> nodeInfosFromDb[0]
            else -> {
                log.warn("Found more than one node registration with our legal name, this is only expected if our keypair has been regenerated")
                nodeInfosFromDb[0]
            }
        }
    }

    // Publish node info on startup and start task that sends every day a heartbeat - republishes node info.
    private fun tryPublishNodeInfoAsync(signedNodeInfo: SignedNodeInfo, networkMapClient: NetworkMapClient) {
        // By default heartbeat interval should be set to 1 day, but for testing we may change it.
        val republishProperty = System.getProperty("net.corda.node.internal.nodeinfo.publish.interval")
        val heartbeatInterval = if (republishProperty != null) {
            try {
                Duration.parse(republishProperty)
            } catch (e: DateTimeParseException) {
                1.days
            }
        } else {
            1.days
        }
        val executor = Executors.newSingleThreadScheduledExecutor(NamedThreadFactory("Network Map Updater"))
        executor.submit(object : Runnable {
            override fun run() {
                val republishInterval = try {
                    networkMapClient.publish(signedNodeInfo)
                    heartbeatInterval
                } catch (e: Exception) {
                    log.warn("Error encountered while publishing node info, will retry again", e)
                    // TODO: Exponential backoff? It should reach max interval of eventHorizon/2.
                    1.minutes
                }
                executor.schedule(this, republishInterval.toMinutes(), MINUTES)
            }
        })
    }

    protected abstract fun myAddresses(): List<NetworkHostAndPort>

    protected open fun makeStateMachineManager(): StateMachineManager {
        return SingleThreadedStateMachineManager(
                services,
                checkpointStorage,
                serverThread,
                database,
                newSecureRandom(),
                busyNodeLatch,
                cordappLoader.appClassLoader
        )
    }

    // Extracted into a function to allow overriding in subclasses.
    protected open fun makeFlowLogicRefFactoryImpl() = FlowLogicRefFactoryImpl(cordappLoader.appClassLoader)

    protected open fun makeNetworkMapUpdater() = NetworkMapUpdater(
            networkMapCache,
            NodeInfoWatcher(
                    configuration.baseDirectory,
                    @Suppress("LeakingThis")
                    rxIoScheduler,
                    Duration.ofMillis(configuration.additionalNodeInfoPollingFrequencyMsec)
            ),
            networkMapClient,
            configuration.baseDirectory,
            configuration.extraNetworkMapKeys,
            networkParametersStorage
    )

    protected open fun makeNodeSchedulerService() = NodeSchedulerService(
            platformClock,
            database,
            flowStarter,
            servicesForResolution,
            flowLogicRefFactory,
            nodeProperties,
            configuration.drainingModePollPeriod,
            unfinishedSchedules = busyNodeLatch
    ).tokenize()

    private fun makeCordappLoader(configuration: NodeConfiguration, versionInfo: VersionInfo): CordappLoader {
        val generatedCordapps = mutableListOf(VirtualCordapp.generateCore(versionInfo))
        notaryLoader?.builtInNotary?.let { notaryImpl ->
            generatedCordapps += notaryImpl
        }

        val blacklistedKeys = if (configuration.devMode) {
            emptyList()
        } else {
            parseSecureHashConfiguration(configuration.cordappSignerKeyFingerprintBlacklist) { "Error while adding key fingerprint $it to blacklistedAttachmentSigningKeys" }
        }
        return JarScanningCordappLoader.fromDirectories(
                configuration.cordappDirectories,
                versionInfo,
                extraCordapps = generatedCordapps,
                signerKeyFingerprintBlacklist = blacklistedKeys
        )
    }

    private fun parseSecureHashConfiguration(unparsedConfig: List<String>, errorMessage: (String) -> String): List<SecureHash.SHA256> {
        return unparsedConfig.map {
            try {
                SecureHash.parse(it)
            } catch (e: IllegalArgumentException) {
                log.error("${errorMessage(it)} due to - ${e.message}", e)
                throw e
            }
        }
    }

    private fun makeAttachmentTrustCalculator(
        configuration: NodeConfiguration,
        database: CordaPersistence
    ): AttachmentTrustCalculator {
        val blacklistedAttachmentSigningKeys: List<SecureHash> =
            parseSecureHashConfiguration(configuration.blacklistedAttachmentSigningKeys) { "Error while adding signing key $it to blacklistedAttachmentSigningKeys" }
        return NodeAttachmentTrustCalculator(
            attachmentStorage = attachments,
            database = database,
            cacheFactory = cacheFactory,
            blacklistedAttachmentSigningKeys = blacklistedAttachmentSigningKeys
        ).tokenize()
    }

    protected open fun createExternalOperationExecutor(numberOfThreads: Int): ExecutorService {
        when (numberOfThreads) {
            1 -> log.info("Flow external operation executor has $numberOfThreads thread")
            else -> log.info("Flow external operation executor has a max of $numberOfThreads threads")
        }
        // Start with 1 thread and scale up to the configured thread pool size if needed
        // Parameters of [ThreadPoolExecutor] based on [Executors.newFixedThreadPool]
        return ThreadPoolExecutor(
            1,
            numberOfThreads,
            0L,
            TimeUnit.MILLISECONDS,
            LinkedBlockingQueue<Runnable>(),
            ThreadFactoryBuilder().setNameFormat("flow-external-operation-thread").setDaemon(true).build()
        )
    }

    private class ServiceInstantiationException(cause: Throwable?) : CordaException("Service Instantiation Error", cause)

    private fun installCordaServices() {
        val loadedServices = cordappLoader.cordapps.flatMap { it.services }

        // This sets the Cordapp classloader on the contextClassLoader of the current thread, prior to initializing services
        // Needed because of bug CORDA-2653 - some Corda services can utilise third-party libraries that require access to
        // the Thread context class loader
        val oldContextClassLoader: ClassLoader? = Thread.currentThread().contextClassLoader
        try {
            Thread.currentThread().contextClassLoader = cordappLoader.appClassLoader

            loadedServices.forEach {
                try {
                    installCordaService(it)
                } catch (e: NoSuchMethodException) {
                    log.error("${it.name}, as a Corda service, must have a constructor with a single parameter of type " +
                            ServiceHub::class.java.name)
                    throw e
                } catch (e: ServiceInstantiationException) {
                    if (e.cause != null) {
                        log.error("Corda service ${it.name} failed to instantiate. Reason was: ${e.cause?.rootMessage}", e.cause)
                    } else {
                        log.error("Corda service ${it.name} failed to instantiate", e)
                    }
                    throw e
                } catch (e: Exception) {
                    log.error("Unable to install Corda service ${it.name}", e)
                    throw e
                }
            }
        } finally {
            Thread.currentThread().contextClassLoader = oldContextClassLoader
        }
    }

    fun <T : SerializeAsToken> installCordaService(serviceClass: Class<T>): T {
        serviceClass.requireAnnotation<CordaService>()

        val service = try {
            val serviceContext = AppServiceHubImpl<T>(services, flowStarter, transactionSupport, nodeLifecycleEventsDistributor)
            val extendedServiceConstructor = serviceClass.getDeclaredConstructor(AppServiceHub::class.java).apply { isAccessible = true }
            val service = extendedServiceConstructor.newInstance(serviceContext)
            serviceContext.serviceInstance = service
            service
        } catch (ex: NoSuchMethodException) {
            val constructor = serviceClass.getDeclaredConstructor(ServiceHub::class.java).apply { isAccessible = true }
            log.warn("${serviceClass.name} is using legacy CordaService constructor with ServiceHub parameter. " +
                    "Upgrade to an AppServiceHub parameter to enable updated API features.")
            constructor.newInstance(services)
        } catch (e: InvocationTargetException) {
            throw ServiceInstantiationException(e.cause)
        }

        cordappServices.putInstance(serviceClass, service)

        service.tokenize()
        log.info("Installed ${serviceClass.name} Corda service")

        return service
    }

    private fun registerCordappFlows() {
        cordappLoader.cordapps.forEach { cordapp ->
            cordapp.initiatedFlows.groupBy { it.requireAnnotation<InitiatedBy>().value.java }.forEach { initiator, responders ->
                responders.forEach { responder ->
                    try {
                        flowManager.registerInitiatedFlow(initiator, responder)
                    } catch (e: NoSuchMethodException) {
                        log.error("${responder.name}, as an initiated flow, must have a constructor with a single parameter " +
                                "of type ${Party::class.java.name}")
                        throw e
                    }
                }
            }
        }
        flowManager.validateRegistrations()
    }

    private fun installCoreFlows() {
        installFinalityHandler()
        flowManager.registerInitiatedCoreFlowFactory(NotaryChangeFlow::class, NotaryChangeHandler::class, ::NotaryChangeHandler)
        flowManager.registerInitiatedCoreFlowFactory(ContractUpgradeFlow.Initiate::class, NotaryChangeHandler::class, ::ContractUpgradeHandler)
        flowManager.registerInitiatedCoreFlowFactory(SwapIdentitiesFlow::class, SwapIdentitiesHandler::class, ::SwapIdentitiesHandler)
    }

    // Ideally we should be disabling the FinalityHandler if it's not needed, to prevent any party from submitting transactions to us without
    // us checking. Previously this was gated on app target version and if there were no apps with target version <= 3 then the handler would
    // be disabled. However this prevents seemless rolling-upgrades and so it was removed until a better solution comes along.
    private fun installFinalityHandler() {
        flowManager.registerInitiatedCoreFlowFactory(FinalityFlow::class, FinalityHandler::class, ::FinalityHandler)
    }

    protected open fun makeTransactionStorage(transactionCacheSizeBytes: Long): WritableTransactionStorage {
        return DBTransactionStorage(database, cacheFactory, platformClock)
    }

    protected open fun makeNetworkParametersStorage(): NetworkParametersStorage {
        return DBNetworkParametersStorage(cacheFactory, database, networkMapClient).tokenize()
    }

    protected open fun makeCryptoService(): CryptoService {
        return BCCryptoService(configuration.myLegalName.x500Principal, configuration.signingCertificateStore)
    }

    @VisibleForTesting
    protected open fun acceptableLiveFiberCountOnStop(): Int = 0

    // Specific class so that MockNode can catch it.
    class DatabaseConfigurationException(message: String) : CordaException(message)

    protected open fun startDatabase() {
        val props = configuration.dataSourceProperties
        if (props.isEmpty) throw DatabaseConfigurationException("There must be a database configured.")
        startHikariPool()
        // Now log the vendor string as this will also cause a connection to be tested eagerly.
        logVendorString(database, log)
    }

    protected open fun startHikariPool() =
            database.startHikariPool(configuration.dataSourceProperties, metricRegistry) { dataSource, haveCheckpoints ->
        SchemaMigration(dataSource, cordappLoader, configuration.networkParametersPath, configuration.myLegalName)
                .checkOrUpdate(schemaService.internalSchemas, runMigrationScripts, haveCheckpoints, true)
                .checkOrUpdate(schemaService.appSchemas, runMigrationScripts, haveCheckpoints && !allowAppSchemaUpgradeWithCheckpoints, !configuration.devMode)
    }

    /** Loads and starts a notary service if it is configured. */
    private fun maybeStartNotaryService(myNotaryIdentity: PartyAndCertificate?): NotaryService? {
        return notaryLoader?.let { loader ->
            val service = loader.loadService(myNotaryIdentity, services, cordappLoader)

            service.run {
                tokenize()
                runOnStop += ::stop
                flowManager.registerInitiatedCoreFlowFactory(NotaryFlow.Client::class, ::createServiceFlow)
                start()
            }
            return service
        }
    }

    protected open fun makeKeyManagementService(identityService: PersistentIdentityService): KeyManagementServiceInternal {
        // Place the long term identity key in the KMS. Eventually, this is likely going to be separated again because
        // the KMS is meant for derived temporary keys used in transactions, and we're not supposed to sign things with
        // the identity key. But the infrastructure to make that easy isn't here yet.
        return BasicHSMKeyManagementService(cacheFactory, identityService, database, cryptoService)
    }

    open fun stop() {

        nodeLifecycleEventsDistributor.distributeEvent(NodeLifecycleEvent.StateMachineStopped(nodeServicesContext))
        nodeLifecycleEventsDistributor.distributeEvent(NodeLifecycleEvent.BeforeNodeStop(nodeServicesContext))

        // TODO: We need a good way of handling "nice to have" shutdown events, especially those that deal with the
        // network, including unsubscribing from updates from remote services. Possibly some sort of parameter to stop()
        // to indicate "Please shut down gracefully" vs "Shut down now".
        // Meanwhile, we let the remote service send us updates until the acknowledgment buffer overflows and it
        // unsubscribes us forcibly, rather than blocking the shutdown process.

        // Run shutdown hooks in opposite order to starting.
        for (toRun in runOnStop.reversed()) {
            toRun()
        }
        runOnStop.clear()
        shutdownExecutor.shutdown()
        _started = null
        nodeLifecycleEventsDistributor.distributeEvent(NodeLifecycleEvent.AfterNodeStop(nodeServicesContext)).then {
            nodeLifecycleEventsDistributor.close()
        }
    }

    protected abstract fun makeMessagingService(): MessagingService

    protected abstract fun startMessagingService(rpcOps: List<RPCOps>,
                                                 nodeInfo: NodeInfo,
                                                 myNotaryIdentity: PartyAndCertificate?,
                                                 networkParameters: NetworkParameters)

    /**
     * Loads or generates the node's legal identity and key-pair.
     * Note that obtainIdentity returns a KeyPair with an [AliasPrivateKey].
     */
    private fun obtainIdentity(): Pair<PartyAndCertificate, KeyPair> {
        val legalIdentityPrivateKeyAlias = "$NODE_IDENTITY_KEY_ALIAS"

        var signingCertificateStore = configuration.signingCertificateStore.get()
        if (!cryptoService.containsKey(legalIdentityPrivateKeyAlias) && !signingCertificateStore.contains(legalIdentityPrivateKeyAlias)) {
            // Directly use the X500 name to public key map, as the identity service requires the node identity to start correctly.
            database.transaction {
                val x500Map = PersistentIdentityService.createX500ToKeyMap(cacheFactory)
                require(configuration.myLegalName !in x500Map) {
                    // There is already a party in the identity store for this node, but the key has been lost. If this node starts up, it will
                    // publish it's new key to the network map, which Corda cannot currently handle. To prevent this, stop the node from starting.
                    "Private key for the node legal identity not found (alias $legalIdentityPrivateKeyAlias) but the corresponding public key" +
                            " for it exists in the database. This suggests the identity for this node has been lost. Shutting down to prevent network map issues."
                }
            }
            log.info("$legalIdentityPrivateKeyAlias not found in key store, generating fresh key!")
            createAndStoreLegalIdentity(legalIdentityPrivateKeyAlias)
            signingCertificateStore = configuration.signingCertificateStore.get() // We need to resync after [createAndStoreLegalIdentity].
        } else {
            checkAliasMismatch(legalIdentityPrivateKeyAlias, signingCertificateStore)
        }
        val x509Cert = signingCertificateStore.query { getCertificate(legalIdentityPrivateKeyAlias) }

        // TODO: Use configuration to indicate composite key should be used instead of public key for the identity.
        val certificates: List<X509Certificate> = signingCertificateStore.query { getCertificateChain(legalIdentityPrivateKeyAlias) }
        check(certificates.first() == x509Cert) {
            "Certificates from key store do not line up!"
        }

        val subject = CordaX500Name.build(certificates.first().subjectX500Principal)
        val legalName = configuration.myLegalName
        if (subject != legalName) {
            throw ConfigurationException("The configured legalName '$legalName' doesn't match what's in the key store: $subject")
        }

        return getPartyAndCertificatePlusAliasKeyPair(certificates, legalIdentityPrivateKeyAlias)
    }

    // Check if a key alias exists only in one of the cryptoService and certSigningStore.
    private fun checkAliasMismatch(alias: String, certificateStore: CertificateStore) {
        if (cryptoService.containsKey(alias) != certificateStore.contains(alias)) {
            val keyExistsIn: String = if (cryptoService.containsKey(alias)) "CryptoService" else "signingCertificateStore"
            throw IllegalStateException("CryptoService and signingCertificateStore are not aligned, the entry for key-alias: $alias is only found in $keyExistsIn")
        }
    }

    /**
     * Loads notary service identity. In the case of the experimental RAFT and BFT notary clusters, this loads the pre-generated
     * cluster identity that all worker nodes share. In the case of a simple single notary, this loads the notary service identity
     * that is generated during initial registration and is used to sign notarisation requests.
     * */
    private fun loadNotaryServiceIdentity(serviceLegalName: CordaX500Name): Pair<PartyAndCertificate, KeyPair> {
        val privateKeyAlias = "$DISTRIBUTED_NOTARY_KEY_ALIAS"
        val compositeKeyAlias = "$DISTRIBUTED_NOTARY_COMPOSITE_KEY_ALIAS"

        val signingCertificateStore = configuration.signingCertificateStore.get()
        val privateKeyAliasCertChain = try {
            signingCertificateStore.query { getCertificateChain(privateKeyAlias) }
        } catch (e: Exception) {
            throw IllegalStateException("Certificate-chain for $privateKeyAlias cannot be found", e)
        }
        // A composite key is only required for BFT notaries.
        val certificates = if (cryptoService.containsKey(compositeKeyAlias) && signingCertificateStore.contains(compositeKeyAlias)) {
            val certificate = signingCertificateStore[compositeKeyAlias]
            // We have to create the certificate chain for the composite key manually, this is because we don't have a keystore
            // provider that understand compositeKey-privateKey combo. The cert chain is created using the composite key certificate +
            // the tail of the private key certificates, as they are both signed by the same certificate chain.
            listOf(certificate) + privateKeyAliasCertChain.drop(1)
        } else {
            checkAliasMismatch(compositeKeyAlias, signingCertificateStore)
            // If [compositeKeyAlias] does not exist, we assume the notary is CFT, and each cluster member shares the same notary key pair.
            privateKeyAliasCertChain
        }

        val subject = CordaX500Name.build(certificates.first().subjectX500Principal)
        if (subject != serviceLegalName) {
            throw ConfigurationException("The name of the notary service '$serviceLegalName' doesn't " +
                    "match what's in the key store: $subject. You might need to adjust the configuration of `notary.serviceLegalName`.")
        }
        return getPartyAndCertificatePlusAliasKeyPair(certificates, privateKeyAlias)
    }

    // Method to create a Pair<PartyAndCertificate, KeyPair>, where KeyPair uses an AliasPrivateKey.
    private fun getPartyAndCertificatePlusAliasKeyPair(certificates: List<X509Certificate>, privateKeyAlias: String): Pair<PartyAndCertificate, KeyPair> {
        val certPath = X509Utilities.buildCertPath(certificates)
        val keyPair = KeyPair(cryptoService.getPublicKey(privateKeyAlias), AliasPrivateKey(privateKeyAlias))
        return Pair(PartyAndCertificate(certPath), keyPair)
    }

    private fun createAndStoreLegalIdentity(alias: String): PartyAndCertificate {
        val legalIdentityPublicKey = generateKeyPair(alias)
        val signingCertificateStore = configuration.signingCertificateStore.get()

        val nodeCaCertPath = signingCertificateStore.value.getCertificateChain(X509Utilities.CORDA_CLIENT_CA)
        val nodeCaCert = nodeCaCertPath[0] // This should be the same with signingCertificateStore[alias].

        val identityCert = X509Utilities.createCertificate(
                CertificateType.LEGAL_IDENTITY,
                nodeCaCert.subjectX500Principal,
                nodeCaCert.publicKey,
                cryptoService.getSigner(X509Utilities.CORDA_CLIENT_CA),
                nodeCaCert.subjectX500Principal,
                legalIdentityPublicKey,
                // TODO this might be smaller than DEFAULT_VALIDITY_WINDOW, shall we strictly apply DEFAULT_VALIDITY_WINDOW?
                X509Utilities.getCertificateValidityWindow(
                        DEFAULT_VALIDITY_WINDOW.first,
                        DEFAULT_VALIDITY_WINDOW.second,
                        nodeCaCert)
        )

        val identityCertPath = listOf(identityCert) + nodeCaCertPath
        signingCertificateStore.setCertPathOnly(alias, identityCertPath)
        return PartyAndCertificate(X509Utilities.buildCertPath(identityCertPath))
    }

    protected open fun generateKeyPair(alias: String) = cryptoService.generateKeyPair(alias, cryptoService.defaultIdentitySignatureScheme())

    protected open fun makeVaultService(keyManagementService: KeyManagementService,
                                        services: ServicesForResolution,
                                        database: CordaPersistence,
                                        cordappLoader: CordappLoader): VaultServiceInternal {
        return NodeVaultService(platformClock, keyManagementService, services, database, schemaService, cordappLoader.appClassLoader)
    }

    // JDK 11: switch to directly instantiating jolokia server (rather than indirectly via dynamically self attaching Java Agents,
    // which is no longer supported from JDK 9 onwards (https://bugs.java.com/bugdatabase/view_bug.do?bug_id=8180425).
    // No longer need to use https://github.com/electronicarts/ea-agent-loader either (which is also deprecated)
    private fun initialiseJolokia() {
        configuration.jmxMonitoringHttpPort?.let { port ->
            val config = JolokiaServerConfig(mapOf("port" to port.toString()))
            val server = JolokiaServer(config, false)
            log.info("Starting Jolokia server on HTTP port: $port")
            server.start()
        }
    }

    inner class ServiceHubInternalImpl : SingletonSerializeAsToken(), ServiceHubInternal, ServicesForResolution by servicesForResolution, NetworkParameterUpdateListener {
        override val rpcFlows = ArrayList<Class<out FlowLogic<*>>>()
        override val stateMachineRecordedTransactionMapping = DBTransactionMappingStorage(database)
        override val identityService: IdentityService get() = this@AbstractNode.identityService
        override val keyManagementService: KeyManagementService get() = this@AbstractNode.keyManagementService
        override val schemaService: SchemaService get() = this@AbstractNode.schemaService
        override val validatedTransactions: WritableTransactionStorage get() = this@AbstractNode.transactionStorage
        override val cordappProvider: CordappProviderInternal get() = this@AbstractNode.cordappProvider
        override val networkMapCache: NetworkMapCacheInternal get() = this@AbstractNode.networkMapCache
        override val vaultService: VaultServiceInternal get() = this@AbstractNode.vaultService
        override val nodeProperties: NodePropertiesStore get() = this@AbstractNode.nodeProperties
        override val database: CordaPersistence get() = this@AbstractNode.database
        override val monitoringService: MonitoringService get() = this@AbstractNode.monitoringService
        override val transactionVerifierService: TransactionVerifierService get() = this@AbstractNode.transactionVerifierService
        override val contractUpgradeService: ContractUpgradeService get() = this@AbstractNode.contractUpgradeService
        override val auditService: AuditService get() = this@AbstractNode.auditService
        override val attachments: AttachmentStorageInternal get() = this@AbstractNode.attachments
        override val networkService: MessagingService get() = network
        override val clock: Clock get() = platformClock
        override val configuration: NodeConfiguration get() = this@AbstractNode.configuration
        override val networkMapUpdater: NetworkMapUpdater get() = this@AbstractNode.networkMapUpdater
        override val cacheFactory: NamedCacheFactory get() = this@AbstractNode.cacheFactory
        override val networkParametersService: NetworkParametersStorage get() = this@AbstractNode.networkParametersStorage
        override val attachmentTrustCalculator: AttachmentTrustCalculator get() = this@AbstractNode.attachmentTrustCalculator
        override val diagnosticsService: DiagnosticsService get() = this@AbstractNode.diagnosticsService
        override val externalOperationExecutor: ExecutorService get() = this@AbstractNode.externalOperationExecutor
        override val notaryService: NotaryService? get() = this@AbstractNode.notaryService

        private lateinit var _myInfo: NodeInfo
        override val myInfo: NodeInfo get() = _myInfo

        override val attachmentsClassLoaderCache: AttachmentsClassLoaderCache get() = this@AbstractNode.attachmentsClassLoaderCache

        @Volatile
        private lateinit var _networkParameters: NetworkParameters
        override val networkParameters: NetworkParameters get() = _networkParameters

        fun start(myInfo: NodeInfo, networkParameters: NetworkParameters) {
            this._myInfo = myInfo
            this._networkParameters = networkParameters
        }

        override fun <T : SerializeAsToken> cordaService(type: Class<T>): T {
            require(type.isAnnotationPresent(CordaService::class.java)) { "${type.name} is not a Corda service" }
            return cordappServices.getInstance(type)
                    ?: throw IllegalArgumentException("Corda service ${type.name} does not exist")
        }

        override fun getFlowFactory(initiatingFlowClass: Class<out FlowLogic<*>>): InitiatedFlowFactory<*>? {
            return flowManager.getFlowFactoryForInitiatingFlow(initiatingFlowClass)
        }

        /**
         * Exposes the database connection as a [RestrictedConnection] to the users.
         */
        override fun jdbcSession(): Connection = RestrictedConnection(database.createSession())

        @Suppress("TooGenericExceptionCaught")
        override fun <T : Any?> withEntityManager(block: EntityManager.() -> T): T {
            return database.transaction(useErrorHandler = false) {
                session.flush()
                val manager = entityManager
                withSavePoint { savepoint ->
                    // Restrict what entity manager they can use inside the block
                    try {
                        block(RestrictedEntityManager(manager)).also {
                            if (!manager.transaction.rollbackOnly) {
                                manager.flush()
                            } else {
                                connection.rollback(savepoint)
                            }
                        }
                    } catch (e: Exception) {
                        if (manager.transaction.rollbackOnly) {
                            connection.rollback(savepoint)
                        }
                        throw e
                    } finally {
                        manager.close()
                    }
                }
            }
        }

        private fun <T: Any?> DatabaseTransaction.withSavePoint(block: (savepoint: Savepoint) -> T) : T {
            val savepoint = connection.setSavepoint()
            return try {
                block(savepoint)
            } finally {
                // Release the save point even if we occur an error
                if (savepoint.supportsReleasing()) {
                    connection.releaseSavepoint(savepoint)
                }
            }
        }

        /**
         * Not all databases support releasing of savepoints.
         * The type of savepoints are referenced by string names since we do not have access to the JDBC drivers
         * at compile time.
         */
        private fun Savepoint.supportsReleasing(): Boolean {
            return this::class.simpleName != "SQLServerSavepoint" && this::class.simpleName != "OracleSavepoint"
        }

        override fun withEntityManager(block: Consumer<EntityManager>) {
            withEntityManager {
                block.accept(this)
            }
        }

        // allows services to register handlers to be informed when the node stop method is called
        override fun registerUnloadHandler(runOnStop: () -> Unit) {
            this@AbstractNode.runOnStop += runOnStop
        }

        override fun specialise(ltx: LedgerTransaction): LedgerTransaction {
            val ledgerTransaction = servicesForResolution.specialise(ltx)
            return verifierFactoryService.apply(ledgerTransaction)
        }

        override fun onNewNetworkParameters(networkParameters: NetworkParameters) {
            this._networkParameters = networkParameters
        }
    }
}

@VisibleForTesting
internal fun logVendorString(database: CordaPersistence, log: Logger) {
    database.transaction {
        log.info("Connected to ${connection.metaData.databaseProductName} database.")
    }
}

// TODO Move this into its own file
class FlowStarterImpl(
    private val smm: StateMachineManager,
    private val flowLogicRefFactory: FlowLogicRefFactory,
    private val maxClientIdLength: Int
) : FlowStarter {
    override fun <T> startFlow(event: ExternalEvent.ExternalStartFlowEvent<T>): CordaFuture<out FlowStateMachineHandle<T>> {
        val clientId = event.context.clientId
        if (clientId != null && clientId.length > maxClientIdLength) {
            throw IllegalArgumentException("clientId cannot be longer than $maxClientIdLength characters")
        } else {
            smm.deliverExternalEvent(event)
        }
        return event.future
    }

    override fun <T> startFlow(logic: FlowLogic<T>, context: InvocationContext): CordaFuture<out FlowStateMachineHandle<T>> {
        val startFlowEvent = object : ExternalEvent.ExternalStartFlowEvent<T>, DeduplicationHandler {
            override fun insideDatabaseTransaction() {}

            override fun afterDatabaseTransaction() {}

            override val externalCause: ExternalEvent
                get() = this
            override val deduplicationHandler: DeduplicationHandler
                get() = this

            override val flowId: StateMachineRunId = StateMachineRunId.createRandom()
            override val flowLogic: FlowLogic<T>
                get() = logic
            override val context: InvocationContext
                get() = context

            override fun wireUpFuture(flowFuture: CordaFuture<out FlowStateMachineHandle<T>>) {
                _future.captureLater(flowFuture)
            }

            private val _future = openFuture<FlowStateMachineHandle<T>>()
            override val future: CordaFuture<FlowStateMachineHandle<T>>
                get() = _future
        }
        return startFlow(startFlowEvent)
    }

    override fun <T> invokeFlowAsync(
            logicType: Class<out FlowLogic<T>>,
            context: InvocationContext,
            vararg args: Any?): CordaFuture<out FlowStateMachineHandle<T>> {
        val logicRef = flowLogicRefFactory.createForRPC(logicType, *args)
        val logic: FlowLogic<T> = uncheckedCast(flowLogicRefFactory.toFlowLogic(logicRef))
        return startFlow(logic, context)
    }
}

class ConfigurationException(message: String) : CordaException(message)

@Suppress("LongParameterList")
fun createCordaPersistence(databaseConfig: DatabaseConfig,
                           wellKnownPartyFromX500Name: (CordaX500Name) -> Party?,
                           wellKnownPartyFromAnonymous: (AbstractParty) -> Party?,
                           schemaService: SchemaService,
                           hikariProperties: Properties,
                           cacheFactory: NamedCacheFactory,
                           customClassLoader: ClassLoader?,
                           allowHibernateToManageAppSchema: Boolean = false): CordaPersistence {
    // Register the AbstractPartyDescriptor so Hibernate doesn't warn when encountering AbstractParty. Unfortunately
    // Hibernate warns about not being able to find a descriptor if we don't provide one, but won't use it by default
    // so we end up providing both descriptor and converter. We should re-examine this in later versions to see if
    // either Hibernate can be convinced to stop warning, use the descriptor by default, or something else.
    @Suppress("DEPRECATION")
    org.hibernate.type.descriptor.java.JavaTypeDescriptorRegistry.INSTANCE.addDescriptor(AbstractPartyDescriptor(wellKnownPartyFromX500Name, wellKnownPartyFromAnonymous))
    val attributeConverters = listOf(PublicKeyToTextConverter(), AbstractPartyToX500NameAsStringConverter(wellKnownPartyFromX500Name, wellKnownPartyFromAnonymous))

    val jdbcUrl = hikariProperties.getProperty("dataSource.url", "")
    return CordaPersistence(
            databaseConfig.exportHibernateJMXStatistics,
            schemaService.schemas,
            jdbcUrl,
            cacheFactory,
            attributeConverters, customClassLoader,
            errorHandler = { e ->
                // "corrupting" a DatabaseTransaction only inside a flow state machine execution
                FlowStateMachineImpl.currentStateMachine()?.let {
                    // register only the very first exception thrown throughout a chain of logical transactions
                    setException(e)
                }
            },
            allowHibernateToManageAppSchema = allowHibernateToManageAppSchema)
}

@Suppress("ThrowsCount")
fun CordaPersistence.startHikariPool(
        hikariProperties: Properties,
        metricRegistry: MetricRegistry? = null,
        schemaMigration: (DataSource, Boolean) -> Unit) {
    try {
        val dataSource = DataSourceFactory.createDataSource(hikariProperties, metricRegistry = metricRegistry)
        val haveCheckpoints = dataSource.connection.use { DBCheckpointStorage.getCheckpointCount(it) != 0L }

        schemaMigration(dataSource, haveCheckpoints)
        start(dataSource)
    } catch (ex: Exception) {
        when {
            ex is HikariPool.PoolInitializationException -> throw CouldNotCreateDataSourceException(
                    "Could not connect to the database. Please check your JDBC connection URL, or the connectivity to the database.",
                    NodeDatabaseErrors.COULD_NOT_CONNECT,
                    cause = ex)
            ex.cause is ClassNotFoundException -> throw CouldNotCreateDataSourceException(
                    "Could not find the database driver class. Please add it to the 'drivers' folder.",
                    NodeDatabaseErrors.MISSING_DRIVER)
            ex is OutstandingDatabaseChangesException -> throw (DatabaseIncompatibleException(ex.message))
            else -> {
                val msg = ex.message ?: ex::class.java.canonicalName
                throw CouldNotCreateDataSourceException(
                        "Could not create the DataSource: ${ex.message}",
                        NodeDatabaseErrors.FAILED_STARTUP,
                        cause = ex,
                        parameters = listOf(msg))
            }
        }
    }
}

fun SchemaMigration.checkOrUpdate(schemas: Set<MappedSchema>, update: Boolean, haveCheckpoints: Boolean, forceThrowOnMissingMigration: Boolean): SchemaMigration {
    if (update)
        this.runMigration(haveCheckpoints, schemas, forceThrowOnMissingMigration)
    else
        this.checkState(schemas, forceThrowOnMissingMigration)
    return this
}

fun clientSslOptionsCompatibleWith(nodeRpcOptions: NodeRpcOptions): ClientRpcSslOptions? {

    if (!nodeRpcOptions.useSsl || nodeRpcOptions.sslConfig == null) {
        return null
    }
    // Here we're using the node's RPC key store as the RPC client's trust store.
    return ClientRpcSslOptions(trustStorePath = nodeRpcOptions.sslConfig!!.keyStorePath, trustStorePassword = nodeRpcOptions.sslConfig!!.keyStorePassword)
}<|MERGE_RESOLUTION|>--- conflicted
+++ resolved
@@ -557,10 +557,7 @@
         installCoreFlows()
         registerCordappFlows()
         services.rpcFlows += cordappLoader.cordapps.flatMap { it.rpcFlows }
-<<<<<<< HEAD
         val rpcOps = makeRPCOps(cordappLoader)
-=======
->>>>>>> 9bb2ac77
         startShell()
         networkMapClient?.start(trustRoot)
 
